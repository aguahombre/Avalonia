--- conflicted
+++ resolved
@@ -7,10 +7,6 @@
         xmlns:x="http://schemas.microsoft.com/winfx/2006/xaml"
         xmlns:vm="clr-namespace:ControlCatalog.ViewModels"
         xmlns:v="clr-namespace:ControlCatalog.Views"
-<<<<<<< HEAD
-        TransparencyLevelHint="AcrylicBlur"
-        x:Class="ControlCatalog.MainWindow" WindowState="{Binding WindowState, Mode=TwoWay}" Background="Transparent">
-=======
         ExtendClientAreaToDecorationsHint="{Binding ExtendClientAreaEnabled}"
         ExtendClientAreaChromeHints="{Binding ChromeHints}"
         ExtendClientAreaTitleBarHeightHint="{Binding TitleBarHeight}"
@@ -18,7 +14,6 @@
         TransparencyBackgroundFallback="Transparent"
         x:Name="MainWindow"
         x:Class="ControlCatalog.MainWindow" WindowState="{Binding WindowState, Mode=TwoWay}" Background="{x:Null}">
->>>>>>> 36582e0a
   <NativeMenu.Menu>
     <NativeMenu>
       <NativeMenuItem Header="File">

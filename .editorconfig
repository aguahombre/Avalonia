--- conflicted
+++ resolved
@@ -139,15 +139,12 @@
 
 # CA1802: Use literals where appropriate
 dotnet_diagnostic.CA1802.severity = warning
+# CA1821: Remove empty finalizers
+dotnet_diagnostic.CA1821.severity = warning
+# CA1822: Mark members as static
+dotnet_diagnostic.CA1822.severity = warning
 # CA1825: Avoid zero-length array allocations
 dotnet_diagnostic.CA1825.severity = warning
-<<<<<<< HEAD
-# CA1822: Mark members as static
-dotnet_diagnostic.CA1822.severity = warning
-=======
-# CA1821: Remove empty finalizers
-dotnet_diagnostic.CA1821.severity = warning
->>>>>>> 42df4b76
 
 # Wrapping preferences
 csharp_wrap_before_ternary_opsigns = false

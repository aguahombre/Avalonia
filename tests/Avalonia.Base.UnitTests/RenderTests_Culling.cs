--- conflicted
+++ resolved
@@ -171,11 +171,7 @@
             }
         }
 
-<<<<<<< HEAD
-        private static void Render(IControl control)
-=======
         private void Render(Control control)
->>>>>>> 2f3c5ef9
         {
             var ctx = CreateDrawingContext();
             control.Measure(Size.Infinity);
@@ -183,7 +179,7 @@
             ImmediateRenderer.Render(control, ctx);
         }
 
-        private static DrawingContext CreateDrawingContext()
+        private DrawingContext CreateDrawingContext()
         {
             return new DrawingContext(Mock.Of<IDrawingContextImpl>());
         }

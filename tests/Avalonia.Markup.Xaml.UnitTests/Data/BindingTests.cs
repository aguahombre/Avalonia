// Copyright (c) The Avalonia Project. All rights reserved.
// Licensed under the MIT license. See licence.md file in the project root for full license information.

using System;
using System.Collections.Generic;
using System.Linq;
using System.Reactive.Linq;
using Avalonia.Controls;
using Avalonia.Data;
using Avalonia.Markup.Data;
using Avalonia.Markup.Xaml.Data;
using Moq;
using Xunit;
using System.ComponentModel;
using System.Runtime.CompilerServices;
using Avalonia.UnitTests;

namespace Avalonia.Markup.Xaml.UnitTests.Data
{
    public class BindingTests
    {
        [Fact]
        public void OneWay_Binding_Should_Be_Set_Up()
        {
            var source = new Source { Foo = "foo" };
            var target = new TextBlock { DataContext = source };
            var binding = new Binding
            {
                Path = "Foo",
                Mode = BindingMode.OneWay,
            };

            target.Bind(TextBox.TextProperty, binding);

            Assert.Equal("foo", target.Text);
            source.Foo = "bar";
            Assert.Equal("bar", target.Text);
            target.Text = "baz";
            Assert.Equal("bar", source.Foo);
        }

        [Fact]
        public void TwoWay_Binding_Should_Be_Set_Up()
        {
            var source = new Source { Foo = "foo" };
            var target = new TextBlock { DataContext = source };
            var binding = new Binding
            {
                Path = "Foo",
                Mode = BindingMode.TwoWay,
            };

            target.Bind(TextBox.TextProperty, binding);

            Assert.Equal("foo", target.Text);
            source.Foo = "bar";
            Assert.Equal("bar", target.Text);
            target.Text = "baz";
            Assert.Equal("baz", source.Foo);
        }

        [Fact]
        public void OneTime_Binding_Should_Be_Set_Up()
        {
            var source = new Source { Foo = "foo" };
            var target = new TextBlock { DataContext = source };
            var binding = new Binding
            {
                Path = "Foo",
                Mode = BindingMode.OneTime,
            };

            target.Bind(TextBox.TextProperty, binding);

            Assert.Equal("foo", target.Text);
            source.Foo = "bar";
            Assert.Equal("foo", target.Text);
            target.Text = "baz";
            Assert.Equal("bar", source.Foo);
        }

        [Fact]
        public void OneWayToSource_Binding_Should_Be_Set_Up()
        {
            var source = new Source { Foo = "foo" };
            var target = new TextBlock { DataContext = source, Text = "bar" };
            var binding = new Binding
            {
                Path = "Foo",
                Mode = BindingMode.OneWayToSource,
            };

            target.Bind(TextBox.TextProperty, binding);

            Assert.Equal("bar", source.Foo);
            target.Text = "baz";
            Assert.Equal("baz", source.Foo);
            source.Foo = "quz";
            Assert.Equal("baz", target.Text);
        }

        [Fact]
        public void Default_BindingMode_Should_Be_Used()
        {
            var source = new Source { Foo = "foo" };
            var target = new TwoWayBindingTest { DataContext = source };
            var binding = new Binding
            {
                Path = "Foo",
            };

            target.Bind(TwoWayBindingTest.TwoWayProperty, binding);

            Assert.Equal("foo", target.TwoWay);
            source.Foo = "bar";
            Assert.Equal("bar", target.TwoWay);
            target.TwoWay = "baz";
            Assert.Equal("baz", source.Foo);
        }

        [Fact]
        public void DataContext_Binding_Should_Use_Parent_DataContext()
        {
            var parentDataContext = Mock.Of<IHeadered>(x => x.Header == (object)"Foo");

            var parent = new Decorator
            {
                Child = new Control(),
                DataContext = parentDataContext,
            };

            var binding = new Binding
            {
                Path = "Header",
            };

            parent.Child.Bind(Control.DataContextProperty, binding);

            Assert.Equal("Foo", parent.Child.DataContext);

            parentDataContext = Mock.Of<IHeadered>(x => x.Header == (object)"Bar");
            parent.DataContext = parentDataContext;
            Assert.Equal("Bar", parent.Child.DataContext);
        }

        [Fact]
        public void DataContext_Binding_Should_Track_Parent()
        {
            var parent = new Decorator
            {
                DataContext = new { Foo = "foo" },
            };

            var child = new Control();

            var binding = new Binding
            {
                Path = "Foo",
            };

            child.Bind(Control.DataContextProperty, binding);

            Assert.Null(child.DataContext);
            parent.Child = child;
            Assert.Equal("foo", child.DataContext);
        }

        [Fact]
        public void DataContext_Binding_Should_Produce_Correct_Results()
        {
            var viewModel = new { Foo = "bar" };
            var root = new Decorator
            {
                DataContext = viewModel,
            };

            var child = new Control();
            var values = new List<object>();

            child.GetObservable(Control.DataContextProperty).Subscribe(x => values.Add(x));
            child.Bind(Control.DataContextProperty, new Binding("Foo"));

            // When binding to DataContext and the target isn't found, the binding should produce
            // null rather than UnsetValue in order to not propagate incorrect DataContexts from
            // parent controls while things are being set up. This logic is implemented in 
            // `Avalonia.Markup.Xaml.Binding.Initiate`.
            Assert.True(child.IsSet(Control.DataContextProperty));

            root.Child = child;

            Assert.Equal(new[] { null, "bar" }, values);
        }

        [Fact]
        public void Should_Use_DefaultValueConverter_When_No_Converter_Specified()
        {
            var target = new TextBlock(); ;
            var binding = new Binding
            {
                Path = "Foo",
            };

            var result = binding.Initiate(target, TextBox.TextProperty).Subject;

            Assert.IsType<DefaultValueConverter>(((BindingExpression)result).Converter);
        }

        [Fact]
        public void Should_Use_Supplied_Converter()
        {
            var target = new TextBlock();
            var converter = new Mock<IValueConverter>();
            var binding = new Binding
            {
                Converter = converter.Object,
                Path = "Foo",
            };

            var result = binding.Initiate(target, TextBox.TextProperty).Subject;

            Assert.Same(converter.Object, ((BindingExpression)result).Converter);
        }

        [Fact]
        public void Should_Pass_ConverterParameter_To_Supplied_Converter()
        {
            var target = new TextBlock();
            var converter = new Mock<IValueConverter>();
            var binding = new Binding
            {
                Converter = converter.Object,
                ConverterParameter = "foo",
                Path = "Bar",
            };

            var result = binding.Initiate(target, TextBox.TextProperty).Subject;

            Assert.Same("foo", ((BindingExpression)result).ConverterParameter);
        }

        [Fact]
        public void Should_Return_FallbackValue_When_Path_Not_Resolved()
        {
            var target = new TextBlock();
            var source = new Source();
            var binding = new Binding
            {
                Source = source,
                Path = "BadPath",
                FallbackValue = "foofallback",
            };

            target.Bind(TextBlock.TextProperty, binding);

            Assert.Equal("foofallback", target.Text);
        }

        [Fact]
        public void Should_Return_FallbackValue_When_Invalid_Source_Type()
        {
            var target = new ProgressBar();
            var source = new Source { Foo = "foo" };
            var binding = new Binding
            {
                Source = source,
                Path = "Foo",
                FallbackValue = 42,
            };

            target.Bind(ProgressBar.ValueProperty, binding);

            Assert.Equal(42, target.Value);
        }

        /// <summary>
        /// Tests a problem discovered with ListBox with selection.
        /// </summary>
        /// <remarks>
        /// - Items is bound to DataContext first, followed by say SelectedIndex
        /// - When the ListBox is removed from the logical tree, DataContext becomes null (as it's
        ///   inherited)
        /// - This changes Items to null, which changes SelectedIndex to null as there are no
        ///   longer any items
        /// - However, the news that DataContext is now null hasn't yet reached the SelectedIndex
        ///   binding and so the unselection is sent back to the ViewModel
        /// </remarks>
        [Fact]
        public void Should_Not_Write_To_Old_DataContext()
        {
            var vm = new OldDataContextViewModel();
            var target = new OldDataContextTest();

            var fooBinding = new Binding
            {
                Path = "Foo",
                Mode = BindingMode.TwoWay,
            };

            var barBinding = new Binding
            {
                Path = "Bar",
                Mode = BindingMode.TwoWay,
            };

            // Bind Foo and Bar to the VM.
            target.Bind(OldDataContextTest.FooProperty, fooBinding);
            target.Bind(OldDataContextTest.BarProperty, barBinding);
            target.DataContext = vm;

            // Make sure the control's Foo and Bar properties are read from the VM
            Assert.Equal(1, target.GetValue(OldDataContextTest.FooProperty));
            Assert.Equal(2, target.GetValue(OldDataContextTest.BarProperty));

            // Set DataContext to null.
            target.DataContext = null;

            // Foo and Bar are no longer bound so they return 0, their default value.
            Assert.Equal(0, target.GetValue(OldDataContextTest.FooProperty));
            Assert.Equal(0, target.GetValue(OldDataContextTest.BarProperty));

            // The problem was here - DataContext is now null, setting Foo to 0. Bar is bound to 
            // Foo so Bar also gets set to 0. However the Bar binding still had a reference to
            // the VM and so vm.Bar was set to 0 erroneously.
            Assert.Equal(1, vm.Foo);
            Assert.Equal(2, vm.Bar);
        }

        [Fact]
        public void AvaloniaObject_this_Operator_Accepts_Binding()
        {
            var target = new ContentControl
            {
                DataContext = new { Foo = "foo" }
            };

            target[!ContentControl.ContentProperty] = new Binding("Foo");

            Assert.Equal("foo", target.Content);
        }

<<<<<<< HEAD

        [Fact]
        public void StyledProperty_SetValue_Should_Not_Cause_StackOverflow_And_Have_Correct_Values()
        {
            var viewModel = new TestStackOverflowViewModel()
            {
                Value = 50
            };

            var target = new StyledPropertyClass();

            target.Bind(StyledPropertyClass.DoubleValueProperty,
                new Binding("Value") { Mode = BindingMode.TwoWay, Source = viewModel });

            var child = new StyledPropertyClass();

            child.Bind(StyledPropertyClass.DoubleValueProperty,
                new Binding("DoubleValue")
                {
                    Mode = BindingMode.TwoWay,
                    Source = target
                });

            Assert.Equal(1, viewModel.SetterInvokedCount);

            //here in real life stack overflow exception is thrown issue #855 and #824
            target.DoubleValue = 51.001;

            Assert.Equal(2, viewModel.SetterInvokedCount);

            double expected = 51;

            Assert.Equal(expected, viewModel.Value);
            Assert.Equal(expected, target.DoubleValue);
            Assert.Equal(expected, child.DoubleValue);
        }

        [Fact]
        public void SetValue_Should_Not_Cause_StackOverflow_And_Have_Correct_Values()
        {
            var viewModel = new TestStackOverflowViewModel()
            {
                Value = 50
            };

            var target = new DirectPropertyClass();

            target.Bind(DirectPropertyClass.DoubleValueProperty, new Binding("Value")
            {
                Mode = BindingMode.TwoWay,
                Source = viewModel
            });

            var child = new DirectPropertyClass();

            child.Bind(DirectPropertyClass.DoubleValueProperty,
                new Binding("DoubleValue")
                {
                    Mode = BindingMode.TwoWay,
                    Source = target
                });

            Assert.Equal(1, viewModel.SetterInvokedCount);

            //here in real life stack overflow exception is thrown issue #855 and #824
            target.DoubleValue = 51.001;

            Assert.Equal(2, viewModel.SetterInvokedCount);

            double expected = 51;

            Assert.Equal(expected, viewModel.Value);
            Assert.Equal(expected, target.DoubleValue);
            Assert.Equal(expected, child.DoubleValue);
        }

        private class StyledPropertyClass : AvaloniaObject
        {
            public static readonly StyledProperty<double> DoubleValueProperty =
                        AvaloniaProperty.Register<StyledPropertyClass, double>(nameof(DoubleValue));

            public double DoubleValue
            {
                get { return GetValue(DoubleValueProperty); }
                set { SetValue(DoubleValueProperty, value); }
            }
        }

        private class DirectPropertyClass : AvaloniaObject
        {
            public static readonly DirectProperty<DirectPropertyClass, double> DoubleValueProperty =
                AvaloniaProperty.RegisterDirect<DirectPropertyClass, double>(
                    nameof(DoubleValue),
                    o => o.DoubleValue,
                    (o, v) => o.DoubleValue = v);

            private double _doubleValue;
            public double DoubleValue
            {
                get { return _doubleValue; }
                set { SetAndRaise(DoubleValueProperty, ref _doubleValue, value); }
            }
        }

        private class TestStackOverflowViewModel : INotifyPropertyChanged
        {
            public int SetterInvokedCount { get; private set; }

            public const int MaxInvokedCount = 1000;

            private double _value;

            public event PropertyChangedEventHandler PropertyChanged;

            public double Value
            {
                get { return _value; }
                set
                {
                    if (_value != value)
                    {
                        SetterInvokedCount++;
                        if (SetterInvokedCount < MaxInvokedCount)
                        {
                            _value = (int)value;
                            if (_value > 75) _value = 75;
                            if (_value < 25) _value = 25;
                        }
                        else
                        {
                            _value = value;
                        }

                        PropertyChanged?.Invoke(this, new PropertyChangedEventArgs(nameof(Value)));
                    }
                }
            }
        }
        
=======
        [Fact]
        public void Binding_With_Null_Path_Works()
        {
            using (UnitTestApplication.Start(TestServices.StyledWindow))
            {
                var xaml = @"
<Window xmlns='https://github.com/avaloniaui'
        xmlns:x='http://schemas.microsoft.com/winfx/2006/xaml'
        xmlns:local='clr-namespace:Avalonia.Markup.Xaml.UnitTests.Xaml;assembly=Avalonia.Markup.Xaml.UnitTests'>
    <TextBlock Name='textBlock' Text='{Binding}'/>
</Window>";
                var loader = new AvaloniaXamlLoader();
                var window = (Window)loader.Load(xaml);
                var textBlock = window.FindControl<TextBlock>("textBlock");

                window.DataContext = "foo";
                window.ApplyTemplate();

                Assert.Equal("foo", textBlock.Text);
            }
        }

>>>>>>> f80e4ab3
        private class TwoWayBindingTest : Control
        {
            public static readonly StyledProperty<string> TwoWayProperty =
                AvaloniaProperty.Register<TwoWayBindingTest, string>(
                    "TwoWay", 
                    defaultBindingMode: BindingMode.TwoWay);

            public string TwoWay
            {
                get { return GetValue(TwoWayProperty); }
                set { SetValue(TwoWayProperty, value); }
            }
        }

        public class Source : INotifyPropertyChanged
        {
            private string _foo;

            public string Foo
            {
                get { return _foo; }
                set
                {
                    _foo = value;
                    RaisePropertyChanged();
                }
            }

            public event PropertyChangedEventHandler PropertyChanged;

            private void RaisePropertyChanged([CallerMemberName] string prop = "")
            {
                PropertyChanged?.Invoke(this, new PropertyChangedEventArgs(prop));
            }
        }

        private class OldDataContextViewModel
        {
            public int Foo { get; set; } = 1;
            public int Bar { get; set; } = 2;
        }

        private class OldDataContextTest : Control
        {
            public static readonly StyledProperty<int> FooProperty =
                AvaloniaProperty.Register<OldDataContextTest, int>("Foo");

            public static readonly StyledProperty<int> BarProperty =
              AvaloniaProperty.Register<OldDataContextTest, int>("Bar");

            public OldDataContextTest()
            {
                Bind(BarProperty, this.GetObservable(FooProperty));
            }
        }

        private class InheritanceTest : Decorator
        {
            public static readonly StyledProperty<int> BazProperty =
                AvaloniaProperty.Register<InheritanceTest, int>("Baz", defaultValue: 6, inherits: true);

            public int Baz
            {
                get { return GetValue(BazProperty); }
                set { SetValue(BazProperty, value); }
            }
        }
    }
}<|MERGE_RESOLUTION|>--- conflicted
+++ resolved
@@ -337,8 +337,6 @@
 
             Assert.Equal("foo", target.Content);
         }
-
-<<<<<<< HEAD
 
         [Fact]
         public void StyledProperty_SetValue_Should_Not_Cause_StackOverflow_And_Have_Correct_Values()
@@ -478,7 +476,7 @@
             }
         }
         
-=======
+
         [Fact]
         public void Binding_With_Null_Path_Works()
         {
@@ -501,7 +499,6 @@
             }
         }
 
->>>>>>> f80e4ab3
         private class TwoWayBindingTest : Control
         {
             public static readonly StyledProperty<string> TwoWayProperty =

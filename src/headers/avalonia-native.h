#include "com.h"
#include "key.h"

#define AVNCOM(name, id) COMINTERFACE(name, 2e2cda0a, 9ae5, 4f1b, 8e, 20, 08, 1a, 04, 27, 9f, id)

struct IAvnWindowEvents;
struct IAvnWindow;
struct IAvnPopup;
struct IAvnMacOptions;
struct IAvnPlatformThreadingInterface;
struct IAvnSystemDialogEvents;
struct IAvnSystemDialogs;

struct AvnSize
{
    double Width, Height;
};

struct AvnRect
{
    double X, Y, Width, Height;
};

struct AvnVector
{
    double X, Y;
};

struct AvnPoint
{
    double X, Y;
};

enum AvnPixelFormat
{
    kAvnRgb565,
    kAvnRgba8888,
    kAvnBgra8888
};

struct AvnFramebuffer
{
    void* Data;
    int Width;
    int Height;
    int Stride;
    AvnVector Dpi;
    AvnPixelFormat PixelFormat;
};

enum AvnRawMouseEventType
{
    LeaveWindow,
    LeftButtonDown,
    LeftButtonUp,
    RightButtonDown,
    RightButtonUp,
    MiddleButtonDown,
    MiddleButtonUp,
    Move,
    Wheel,
    NonClientLeftButtonDown
};

enum AvnRawKeyEventType
{
    KeyDown,
    KeyUp
};

enum AvnInputModifiers
{
    AvnInputModifiersNone = 0,
    Alt = 1,
    Control = 2,
    Shift = 4,
    Windows = 8,
    LeftMouseButton = 16,
    RightMouseButton = 32,
    MiddleMouseButton = 64
};

AVNCOM(IAvaloniaNativeFactory, 01) : virtual IUnknown
{
public:
    virtual HRESULT Initialize() = 0;
    virtual IAvnMacOptions* GetMacOptions() = 0;
    virtual HRESULT CreateWindow(IAvnWindowEvents* cb, IAvnWindow** ppv) = 0;
    virtual HRESULT CreatePopup (IAvnWindowEvents* cb, IAvnPopup** ppv) = 0;
    virtual HRESULT CreatePlatformThreadingInterface(IAvnPlatformThreadingInterface** ppv) = 0;
    virtual HRESULT CreateSystemDialogs (IAvnSystemDialogs** ppv) = 0;
};

AVNCOM(IAvnWindowBase, 02) : virtual IUnknown
{
    virtual HRESULT Show() = 0;
    virtual HRESULT Hide () = 0;
    virtual HRESULT Close() = 0;
    virtual HRESULT GetClientSize(AvnSize*ret) = 0;
    virtual HRESULT GetMaxClientSize(AvnSize* ret) = 0;
    virtual HRESULT GetScaling(double*ret)=0;
    virtual HRESULT Resize(double width, double height) = 0;
    virtual void Invalidate (AvnRect rect) = 0;
    virtual void BeginMoveDrag () = 0;
    virtual HRESULT GetPosition (AvnPoint*ret) = 0;
    virtual void SetPosition (AvnPoint point) = 0;
    virtual HRESULT PointToClient (AvnPoint point, AvnPoint*ret) = 0;
    virtual HRESULT PointToScreen (AvnPoint point, AvnPoint*ret) = 0;
    virtual HRESULT ThreadSafeSetSwRenderedFrame(AvnFramebuffer* fb, IUnknown* dispose) = 0;
    virtual HRESULT SetTopMost (bool value) = 0;
};

AVNCOM(IAvnPopup, 03) : virtual IAvnWindowBase
{
    
};

AVNCOM(IAvnWindow, 04) : virtual IAvnWindowBase
{
    virtual HRESULT SetCanResize(bool value) = 0;
    virtual HRESULT SetHasDecorations(bool value) = 0;
};

AVNCOM(IAvnWindowBaseEvents, 05) : IUnknown
{
    virtual HRESULT SoftwareDraw(AvnFramebuffer* fb) = 0;
    virtual void Closed() = 0;
    virtual void Activated() = 0;
    virtual void Deactivated() = 0;
    virtual void Resized(const AvnSize& size) = 0;
    virtual void RawMouseEvent (AvnRawMouseEventType type,
                                unsigned int timeStamp,
                                AvnInputModifiers modifiers,
                                AvnPoint point,
                                AvnVector delta) = 0;
<<<<<<< HEAD
    
    virtual bool RawKeyEvent (AvnRawKeyEventType type, unsigned int timeStamp, AvnInputModifiers modifiers, unsigned int key) = 0;
=======
    virtual void ScalingChanged(double scaling) = 0;
    virtual void RunRenderPriorityJobs() = 0;
>>>>>>> e42326de
};


AVNCOM(IAvnWindowEvents, 06) : IAvnWindowBaseEvents
{

};

AVNCOM(IAvnMacOptions, 07) : virtual IUnknown
{
    virtual HRESULT SetShowInDock(int show) = 0;
};

AVNCOM(IAvnActionCallback, 08) : IUnknown
{
    virtual void Run() = 0;
};

AVNCOM(IAvnSignaledCallback, 09) : IUnknown
{
    virtual void Signaled(int priority, bool priorityContainsMeaningfulValue) = 0;
};


AVNCOM(IAvnLoopCancellation, 0a) : virtual IUnknown
{
    virtual void Cancel() = 0;
};

AVNCOM(IAvnPlatformThreadingInterface, 0b) : virtual IUnknown
{
    virtual bool GetCurrentThreadIsLoopThread() = 0;
    virtual void SetSignaledCallback(IAvnSignaledCallback* cb) = 0;
    virtual IAvnLoopCancellation* CreateLoopCancellation() = 0;
    virtual void RunLoop(IAvnLoopCancellation* cancel) = 0;
    // Can't pass int* to sharpgentools for some reason
    virtual void Signal(int priority) = 0;
    virtual IUnknown* StartTimer(int priority, int ms, IAvnActionCallback* callback) = 0;
};

AVNCOM(IAvnSystemDialogEvents, 0c) : virtual IUnknown
{
    virtual void OnCompleted (int numResults, void* ptrFirstResult) = 0;
};

AVNCOM(IAvnSystemDialogs, 0d) : virtual IUnknown
{
    virtual void SelectFolderDialog (IAvnWindow* parentWindowHandle,
                                     IAvnSystemDialogEvents* events,
                                     const char* title,
                                     const char* initialPath) = 0;
    
    virtual void OpenFileDialog (IAvnWindow* parentWindowHandle,
                                 IAvnSystemDialogEvents* events,
                                 bool allowMultiple,
                                 const char* title,
                                 const char* initialDirectory,
                                 const char* initialFile,
                                 const char* filters) = 0;
    
    virtual void SaveFileDialog (IAvnWindow* parentWindowHandle,
                                 IAvnSystemDialogEvents* events,
                                 const char* title,
                                 const char* initialDirectory,
                                 const char* initialFile,
                                 const char* filters) = 0;
};

extern "C" IAvaloniaNativeFactory* CreateAvaloniaNative();<|MERGE_RESOLUTION|>--- conflicted
+++ resolved
@@ -133,13 +133,9 @@
                                 AvnInputModifiers modifiers,
                                 AvnPoint point,
                                 AvnVector delta) = 0;
-<<<<<<< HEAD
-    
     virtual bool RawKeyEvent (AvnRawKeyEventType type, unsigned int timeStamp, AvnInputModifiers modifiers, unsigned int key) = 0;
-=======
     virtual void ScalingChanged(double scaling) = 0;
     virtual void RunRenderPriorityJobs() = 0;
->>>>>>> e42326de
 };
 
 

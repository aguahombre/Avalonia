using System;
using System.Collections.Generic;
using System.ComponentModel;
using System.Runtime.InteropServices;
using Avalonia.Controls;
using Avalonia.Automation.Peers;
using Avalonia.Controls.Platform;
using Avalonia.Input;
using Avalonia.Input.Raw;
using Avalonia.Input.TextInput;
using Avalonia.OpenGL;
using Avalonia.OpenGL.Angle;
using Avalonia.OpenGL.Egl;
using Avalonia.OpenGL.Surfaces;
using Avalonia.Platform;
using Avalonia.Rendering;
using Avalonia.Win32.Automation;
using Avalonia.Win32.Input;
using Avalonia.Win32.Interop;
using Avalonia.Win32.OpenGl;
using Avalonia.Win32.WinRT;
using Avalonia.Win32.WinRT.Composition;
using static Avalonia.Win32.Interop.UnmanagedMethods;

namespace Avalonia.Win32
{
    /// <summary>
    /// Window implementation for Win32 platform.
    /// </summary>
<<<<<<< HEAD
    public partial class WindowImpl : IWindowImpl,
        EglGlPlatformSurface.IEglWindowGlPlatformSurfaceInfo,
        ITopLevelImplWithNativeControlHost
=======
    public partial class WindowImpl : IWindowImpl, EglGlPlatformSurface.IEglWindowGlPlatformSurfaceInfo,
        ITopLevelImplWithNativeControlHost,
        ITopLevelImplWithTextInputMethod
>>>>>>> c0ec9d63
    {
        private static readonly List<WindowImpl> s_instances = new List<WindowImpl>();

        private static readonly IntPtr DefaultCursor = LoadCursor(
            IntPtr.Zero, new IntPtr((int)UnmanagedMethods.Cursor.IDC_ARROW));

        private static readonly Dictionary<WindowEdge, HitTestValues> s_edgeLookup =
            new Dictionary<WindowEdge, HitTestValues>
            {
                { WindowEdge.East, HitTestValues.HTRIGHT },
                { WindowEdge.North, HitTestValues.HTTOP },
                { WindowEdge.NorthEast, HitTestValues.HTTOPRIGHT },
                { WindowEdge.NorthWest, HitTestValues.HTTOPLEFT },
                { WindowEdge.South, HitTestValues.HTBOTTOM },
                { WindowEdge.SouthEast, HitTestValues.HTBOTTOMRIGHT },
                { WindowEdge.SouthWest, HitTestValues.HTBOTTOMLEFT },
                { WindowEdge.West, HitTestValues.HTLEFT }
            };

        private SavedWindowInfo _savedWindowInfo;
        private bool _isFullScreenActive;
        private bool _isClientAreaExtended;
        private Thickness _extendedMargins;
        private Thickness _offScreenMargin;
        private double _extendTitleBarHint = -1;
        private bool _isUsingComposition;
        private IBlurHost _blurHost;
        private PlatformResizeReason _resizeReason;

#if USE_MANAGED_DRAG
        private readonly ManagedWindowResizeDragHelper _managedDrag;
#endif

        private const WindowStyles WindowStateMask = (WindowStyles.WS_MAXIMIZE | WindowStyles.WS_MINIMIZE);
        private readonly TouchDevice _touchDevice;
        private readonly MouseDevice _mouseDevice;
        private readonly ManagedDeferredRendererLock _rendererLock;
        private readonly FramebufferManager _framebuffer;
        private readonly IGlPlatformSurface _gl;

        private Win32NativeControlHost _nativeControlHost;
        private WndProc _wndProcDelegate;
        private string _className;
        private IntPtr _hwnd;
        private bool _multitouch;
        private IInputRoot _owner;
        private WindowProperties _windowProperties;
        private bool _trackingMouse;
        private bool _topmost;
        private double _scaling = 1;
        private WindowState _showWindowState;
        private WindowState _lastWindowState;
        private OleDropTarget _dropTarget;
        private Size _minSize;
        private Size _maxSize;
        private POINT _maxTrackSize;
        private WindowImpl _parent;        
        private ExtendClientAreaChromeHints _extendChromeHints = ExtendClientAreaChromeHints.Default;
        private bool _isCloseRequested;
        private bool _shown;
        private bool _hiddenWindowIsParent;
        private uint _langid;
        private bool _ignoreWmChar;

        public WindowImpl()
        {
            _touchDevice = new TouchDevice();
            _mouseDevice = new WindowsMouseDevice();

#if USE_MANAGED_DRAG
            _managedDrag = new ManagedWindowResizeDragHelper(this, capture =>
            {
                if (capture)
                    UnmanagedMethods.SetCapture(Handle.Handle);
                else
                    UnmanagedMethods.ReleaseCapture();
            });
#endif

            _windowProperties = new WindowProperties
            {
                ShowInTaskbar = false,
                IsResizable = true,
                Decorations = SystemDecorations.Full
            };
            _rendererLock = new ManagedDeferredRendererLock();

            var glPlatform = AvaloniaLocator.Current.GetService<IPlatformOpenGlInterface>();

            var compositionConnector = AvaloniaLocator.Current.GetService<WinUICompositorConnection>();

            _isUsingComposition = compositionConnector is { } &&
                glPlatform is EglPlatformOpenGlInterface egl &&
                    egl.Display is AngleWin32EglDisplay angleDisplay &&
                    angleDisplay.PlatformApi == AngleOptions.PlatformApi.DirectX11;

            CreateWindow();
            _framebuffer = new FramebufferManager(_hwnd);
            UpdateInputMethod(GetKeyboardLayout(0));
            if (glPlatform != null)
            {
                if (_isUsingComposition)
                {
                    var cgl = new WinUiCompositedWindowSurface(compositionConnector, this);
                    _blurHost = cgl;

                    _gl = cgl;

                    _isUsingComposition = true;
                }
                else
                {
                    if (glPlatform is EglPlatformOpenGlInterface egl2)
                        _gl = new EglGlPlatformSurface(egl2, this);
                    else if (glPlatform is WglPlatformOpenGlInterface wgl)
                        _gl = new WglGlPlatformSurface(wgl.PrimaryContext, this);
                }
            }

            Screen = new ScreenImpl();

            _nativeControlHost = new Win32NativeControlHost(this, _isUsingComposition);
            s_instances.Add(this);
        }

        public Action Activated { get; set; }

        public Func<bool> Closing { get; set; }

        public Action Closed { get; set; }

        public Action Deactivated { get; set; }

        public Action<RawInputEventArgs> Input { get; set; }

        public Action<Rect> Paint { get; set; }

        public Action<Size, PlatformResizeReason> Resized { get; set; }

        public Action<double> ScalingChanged { get; set; }

        public Action<PixelPoint> PositionChanged { get; set; }

        public Action<WindowState> WindowStateChanged { get; set; }
        
        public Action LostFocus { get; set; }

        public Action<WindowTransparencyLevel> TransparencyLevelChanged { get; set; }

        public Thickness BorderThickness
        {
            get
            {
                if (HasFullDecorations)
                {
                    var style = GetStyle();
                    var exStyle = GetExtendedStyle();

                    var padding = new RECT();

                    if (AdjustWindowRectEx(ref padding, (uint)style, false, (uint)exStyle))
                    {
                        return new Thickness(-padding.left, -padding.top, padding.right, padding.bottom);
                    }
                    else
                    {
                        throw new Win32Exception();
                    }
                }
                else
                {
                    return new Thickness();
                }
            }
        }

        public double RenderScaling => _scaling;

        public double DesktopScaling => RenderScaling;

        public Size ClientSize
        {
            get
            {
                GetClientRect(_hwnd, out var rect);

                return new Size(rect.right, rect.bottom) / RenderScaling;
            }
        }

        public Size? FrameSize
        {
            get
            {
                if (DwmIsCompositionEnabled(out var compositionEnabled) != 0 || !compositionEnabled)
                {
                    GetWindowRect(_hwnd, out var rcWindow);
                    return new Size(rcWindow.Width, rcWindow.Height) / RenderScaling;
                }

                DwmGetWindowAttribute(_hwnd, (int)DwmWindowAttribute.DWMWA_EXTENDED_FRAME_BOUNDS, out var rect, Marshal.SizeOf(typeof(RECT)));
                return new Size(rect.Width, rect.Height) / RenderScaling;
            }
        }

        public IScreenImpl Screen { get; }

        public IPlatformHandle Handle { get; private set; }

        public virtual Size MaxAutoSizeHint => new Size(_maxTrackSize.X / RenderScaling, _maxTrackSize.Y / RenderScaling);

        public IMouseDevice MouseDevice => _mouseDevice;

        public WindowState WindowState
        {
            get
            {
                if(_isFullScreenActive)
                {
                    return WindowState.FullScreen;
                }

                var placement = default(WINDOWPLACEMENT);
                GetWindowPlacement(_hwnd, ref placement);

                return placement.ShowCmd switch
                {
                    ShowWindowCommand.Maximize => WindowState.Maximized,
                    ShowWindowCommand.Minimize => WindowState.Minimized,
                    _ => WindowState.Normal
                };
            }

            set
            {
                if (IsWindowVisible(_hwnd))
                {
                    ShowWindow(value, true);
                }

                _showWindowState = value;                
            }
        }

        public WindowTransparencyLevel TransparencyLevel { get; private set; }

        protected IntPtr Hwnd => _hwnd;

        public void SetTransparencyLevelHint (WindowTransparencyLevel transparencyLevel)
        {
            TransparencyLevel = EnableBlur(transparencyLevel);
        }

        private WindowTransparencyLevel EnableBlur(WindowTransparencyLevel transparencyLevel)
        {
            if (Win32Platform.WindowsVersion.Major >= 6)
            {
                if (DwmIsCompositionEnabled(out var compositionEnabled) != 0 || !compositionEnabled)
                {
                    return WindowTransparencyLevel.None;
                }
                else if (Win32Platform.WindowsVersion.Major >= 10)
                {
                    return Win10EnableBlur(transparencyLevel);
                }
                else if (Win32Platform.WindowsVersion.Minor >= 2)
                {
                    return Win8xEnableBlur(transparencyLevel);
                }
                else
                {
                    return Win7EnableBlur(transparencyLevel);
                }
            }
            else
            {
                return WindowTransparencyLevel.None;
            }
        }

        private WindowTransparencyLevel Win7EnableBlur(WindowTransparencyLevel transparencyLevel)
        {
            if (transparencyLevel == WindowTransparencyLevel.AcrylicBlur)
            {
                transparencyLevel = WindowTransparencyLevel.Blur;
            }

            var blurInfo = new DWM_BLURBEHIND(false);
            
            if (transparencyLevel == WindowTransparencyLevel.Blur)
            {
                blurInfo = new DWM_BLURBEHIND(true);
            }
            
            DwmEnableBlurBehindWindow(_hwnd, ref blurInfo);

            if (transparencyLevel == WindowTransparencyLevel.Transparent)
            {
                return WindowTransparencyLevel.None;
            }
            else
            {
                return transparencyLevel;
            }
        }

        private WindowTransparencyLevel Win8xEnableBlur(WindowTransparencyLevel transparencyLevel)
        {
            var accent = new AccentPolicy();
            var accentStructSize = Marshal.SizeOf(accent);

            if (transparencyLevel == WindowTransparencyLevel.AcrylicBlur)
            {
                transparencyLevel = WindowTransparencyLevel.Blur;
            }

            if (transparencyLevel == WindowTransparencyLevel.Transparent)
            {
                accent.AccentState = AccentState.ACCENT_ENABLE_BLURBEHIND;
            }
            else
            {
                accent.AccentState = AccentState.ACCENT_DISABLED;
            }

            var accentPtr = Marshal.AllocHGlobal(accentStructSize);
            Marshal.StructureToPtr(accent, accentPtr, false);

            var data = new WindowCompositionAttributeData();
            data.Attribute = WindowCompositionAttribute.WCA_ACCENT_POLICY;
            data.SizeOfData = accentStructSize;
            data.Data = accentPtr;

            SetWindowCompositionAttribute(_hwnd, ref data);

            Marshal.FreeHGlobal(accentPtr);

            if (transparencyLevel >= WindowTransparencyLevel.Blur)
            {
                Win7EnableBlur(transparencyLevel);
            }

            return transparencyLevel;
        }

        private WindowTransparencyLevel Win10EnableBlur(WindowTransparencyLevel transparencyLevel)
        {
            if (_isUsingComposition)
            {
                _blurHost?.SetBlur(transparencyLevel switch
                {
                    WindowTransparencyLevel.Mica => BlurEffect.Mica,
                    WindowTransparencyLevel.AcrylicBlur => BlurEffect.Acrylic,
                    WindowTransparencyLevel.Blur => BlurEffect.Acrylic,
                    _ => BlurEffect.None
                });

                return transparencyLevel;
            }
            else
            {
                bool canUseAcrylic = Win32Platform.WindowsVersion.Major > 10 || Win32Platform.WindowsVersion.Build >= 19628;

                var accent = new AccentPolicy();
                var accentStructSize = Marshal.SizeOf(accent);

                if (transparencyLevel == WindowTransparencyLevel.AcrylicBlur && !canUseAcrylic)
                {
                    transparencyLevel = WindowTransparencyLevel.Blur;
                }

                switch (transparencyLevel)
                {
                    default:
                    case WindowTransparencyLevel.None:
                        accent.AccentState = AccentState.ACCENT_DISABLED;
                        break;

                    case WindowTransparencyLevel.Transparent:
                        accent.AccentState = AccentState.ACCENT_ENABLE_TRANSPARENTGRADIENT;
                        break;

                    case WindowTransparencyLevel.Blur:
                        accent.AccentState = AccentState.ACCENT_ENABLE_BLURBEHIND;
                        break;

                    case WindowTransparencyLevel.AcrylicBlur:
                    case (WindowTransparencyLevel.AcrylicBlur + 1): // hack-force acrylic.
                        accent.AccentState = AccentState.ACCENT_ENABLE_ACRYLIC;
                        transparencyLevel = WindowTransparencyLevel.AcrylicBlur;
                        break;
                }

                accent.AccentFlags = 2;
                accent.GradientColor = 0x01000000;

                var accentPtr = Marshal.AllocHGlobal(accentStructSize);
                Marshal.StructureToPtr(accent, accentPtr, false);

                var data = new WindowCompositionAttributeData();
                data.Attribute = WindowCompositionAttribute.WCA_ACCENT_POLICY;
                data.SizeOfData = accentStructSize;
                data.Data = accentPtr;

                SetWindowCompositionAttribute(_hwnd, ref data);

                Marshal.FreeHGlobal(accentPtr);

                return transparencyLevel;
            }
        }

        public IEnumerable<object> Surfaces => new object[] { Handle, _gl, _framebuffer };

        public PixelPoint Position
        {
            get
            {
                GetWindowRect(_hwnd, out var rc);

                return new PixelPoint(rc.left, rc.top);
            }
            set
            {
                SetWindowPos(
                    Handle.Handle,
                    IntPtr.Zero,
                    value.X,
                    value.Y,
                    0,
                    0,
                    SetWindowPosFlags.SWP_NOSIZE | SetWindowPosFlags.SWP_NOACTIVATE | SetWindowPosFlags.SWP_NOZORDER);
            }
        }

        private bool HasFullDecorations => _windowProperties.Decorations == SystemDecorations.Full;

        public void Move(PixelPoint point) => Position = point;

        public void SetMinMaxSize(Size minSize, Size maxSize)
        {
            _minSize = minSize;
            _maxSize = maxSize;
        }

        public IRenderer CreateRenderer(IRenderRoot root)
        {
            var loop = AvaloniaLocator.Current.GetService<IRenderLoop>();
            var customRendererFactory = AvaloniaLocator.Current.GetService<IRendererFactory>();

            if (customRendererFactory != null)
                return customRendererFactory.Create(root, loop);

            return Win32Platform.UseDeferredRendering 
                ?  _isUsingComposition 
                    ? new DeferredRenderer(root, loop)
                    {
                        RenderOnlyOnRenderThread = true
                    } 
                    : (IRenderer)new DeferredRenderer(root, loop, rendererLock: _rendererLock)
                : new ImmediateRenderer(root);
        }

        public void Resize(Size value, PlatformResizeReason reason)
        {
            int requestedClientWidth = (int)(value.Width * RenderScaling);
            int requestedClientHeight = (int)(value.Height * RenderScaling);

            GetClientRect(_hwnd, out var clientRect);

            // do comparison after scaling to avoid rounding issues
            if (requestedClientWidth != clientRect.Width || requestedClientHeight != clientRect.Height)
            {
                GetWindowRect(_hwnd, out var windowRect);

                using var scope = SetResizeReason(reason);
                SetWindowPos(
                    _hwnd,
                    IntPtr.Zero,
                    0,
                    0,
                    requestedClientWidth + (_isClientAreaExtended ? 0 : windowRect.Width - clientRect.Width),
                    requestedClientHeight + (_isClientAreaExtended ? 0 : windowRect.Height - clientRect.Height),
                    SetWindowPosFlags.SWP_RESIZE);
            }
        }

        public void Activate()
        {
            SetForegroundWindow(_hwnd);
        }

        public IPopupImpl CreatePopup() => Win32Platform.UseOverlayPopups ? null : new PopupImpl(this);

        public void Dispose()
        {
            (_gl as IDisposable)?.Dispose();

            if (_dropTarget != null)
            {
                OleContext.Current?.UnregisterDragDrop(Handle);
                _dropTarget = null;
            }

            if (_hwnd != IntPtr.Zero)
            {
                // Detect if we are being closed programmatically - this would mean that WM_CLOSE was not called
                // and we didn't prepare this window for destruction.
                if (!_isCloseRequested)
                {
                    BeforeCloseCleanup(true);
                }
                
                DestroyWindow(_hwnd);
                _hwnd = IntPtr.Zero;
            }

            if (_className != null)
            {
                UnregisterClass(_className, GetModuleHandle(null));
                _className = null;
            }

            _framebuffer.Dispose();
        }

        public void Invalidate(Rect rect)
        {
            var scaling = RenderScaling;
            var r = new RECT
            {
                left = (int)Math.Floor(rect.X * scaling),
                top = (int)Math.Floor(rect.Y * scaling),
                right = (int)Math.Ceiling(rect.Right * scaling),
                bottom = (int)Math.Ceiling(rect.Bottom * scaling),
            };

            InvalidateRect(_hwnd, ref r, false);
        }

        public Point PointToClient(PixelPoint point)
        {
            var p = new POINT { X = point.X, Y = point.Y };
            UnmanagedMethods.ScreenToClient(_hwnd, ref p);
            return new Point(p.X, p.Y) / RenderScaling;
        }

        public PixelPoint PointToScreen(Point point)
        {
            point *= RenderScaling;
            var p = new POINT { X = (int)point.X, Y = (int)point.Y };
            ClientToScreen(_hwnd, ref p);
            return new PixelPoint(p.X, p.Y);
        }

        public void SetInputRoot(IInputRoot inputRoot)
        {
            _owner = inputRoot;
            CreateDropTarget();
        }

        public void Hide()
        {
            UnmanagedMethods.ShowWindow(_hwnd, ShowWindowCommand.Hide);
            _shown = false;
        }

        public virtual void Show(bool activate, bool isDialog)
        {
            SetParent(_parent);
            ShowWindow(_showWindowState, activate);
        }

        public Action GotInputWhenDisabled { get; set; }

        public void SetParent(IWindowImpl parent)
        {
            _parent = (WindowImpl)parent;
            
            var parentHwnd = _parent?._hwnd ?? IntPtr.Zero;

            if (parentHwnd == IntPtr.Zero && !_windowProperties.ShowInTaskbar)
            {
                parentHwnd = OffscreenParentWindow.Handle;
                _hiddenWindowIsParent = true;
            }

            SetWindowLongPtr(_hwnd, (int)WindowLongParam.GWL_HWNDPARENT, parentHwnd);
        }

        public void SetEnabled(bool enable) => EnableWindow(_hwnd, enable);

        public void BeginMoveDrag(PointerPressedEventArgs e)
        {
            _mouseDevice.Capture(null);
            DefWindowProc(_hwnd, (int)WindowsMessage.WM_NCLBUTTONDOWN,
                new IntPtr((int)HitTestValues.HTCAPTION), IntPtr.Zero);
            e.Pointer.Capture(null);
        }

        public void BeginResizeDrag(WindowEdge edge, PointerPressedEventArgs e)
        {
#if USE_MANAGED_DRAG
            _managedDrag.BeginResizeDrag(edge, ScreenToClient(MouseDevice.Position.ToPoint(_scaling)));
#else
            _mouseDevice.Capture(null);
            DefWindowProc(_hwnd, (int)WindowsMessage.WM_NCLBUTTONDOWN,
                new IntPtr((int)s_edgeLookup[edge]), IntPtr.Zero);
#endif
        }

        public void SetTitle(string title)
        {
            SetWindowText(_hwnd, title);
        }

        public void SetCursor(ICursorImpl cursor)
        {
            var impl = cursor as CursorImpl;

            if (cursor is null || impl is object)
            {
                var hCursor = impl?.Handle ?? DefaultCursor;
                SetClassLong(_hwnd, ClassLongIndex.GCLP_HCURSOR, hCursor);

                if (_owner.IsPointerOver)
                {
                    UnmanagedMethods.SetCursor(hCursor);
                }
            }
        }

        public void SetIcon(IWindowIconImpl icon)
        {
            var impl = (IconImpl)icon;
            var hIcon = impl?.HIcon ?? IntPtr.Zero;
            PostMessage(_hwnd, (int)WindowsMessage.WM_SETICON,
                new IntPtr((int)Icons.ICON_BIG), hIcon);
        }

        public void ShowTaskbarIcon(bool value)
        {
            var newWindowProperties = _windowProperties;

            newWindowProperties.ShowInTaskbar = value;

            UpdateWindowProperties(newWindowProperties);
        }

        public void CanResize(bool value)
        {
            var newWindowProperties = _windowProperties;

            newWindowProperties.IsResizable = value;

            UpdateWindowProperties(newWindowProperties);
        }

        public void SetSystemDecorations(SystemDecorations value)
        {
            var newWindowProperties = _windowProperties;

            newWindowProperties.Decorations = value;

            UpdateWindowProperties(newWindowProperties);
        }

        public void SetTopmost(bool value)
        {
            if (value == _topmost)
            {
                return;
            }

            IntPtr hWndInsertAfter = value ? WindowPosZOrder.HWND_TOPMOST : WindowPosZOrder.HWND_NOTOPMOST;
            SetWindowPos(_hwnd,
                hWndInsertAfter,
                0, 0, 0, 0,
                SetWindowPosFlags.SWP_NOMOVE | SetWindowPosFlags.SWP_NOSIZE | SetWindowPosFlags.SWP_NOACTIVATE);

            _topmost = value;
        }

        protected virtual IntPtr CreateWindowOverride(ushort atom)
        {
            return CreateWindowEx(
                _isUsingComposition ? (int)WindowStyles.WS_EX_NOREDIRECTIONBITMAP : 0,
                atom,
                null,
                (int)WindowStyles.WS_OVERLAPPEDWINDOW | (int) WindowStyles.WS_CLIPCHILDREN,
                CW_USEDEFAULT,
                CW_USEDEFAULT,
                CW_USEDEFAULT,
                CW_USEDEFAULT,
                IntPtr.Zero,
                IntPtr.Zero,
                IntPtr.Zero,
                IntPtr.Zero);
        }

        private void CreateWindow()
        {
            // Ensure that the delegate doesn't get garbage collected by storing it as a field.
            _wndProcDelegate = WndProc;

            _className = $"Avalonia-{Guid.NewGuid().ToString()}";

            // Unique DC helps with performance when using Gpu based rendering
            const ClassStyles windowClassStyle = ClassStyles.CS_OWNDC | ClassStyles.CS_HREDRAW | ClassStyles.CS_VREDRAW;

            var wndClassEx = new WNDCLASSEX
            {
                cbSize = Marshal.SizeOf<WNDCLASSEX>(),
                style = (int)windowClassStyle,
                lpfnWndProc = _wndProcDelegate,
                hInstance = GetModuleHandle(null),
                hCursor = DefaultCursor,
                hbrBackground = IntPtr.Zero,
                lpszClassName = _className
            };

            ushort atom = RegisterClassEx(ref wndClassEx);

            if (atom == 0)
            {
                throw new Win32Exception();
            }

            _hwnd = CreateWindowOverride(atom);

            if (_hwnd == IntPtr.Zero)
            {
                throw new Win32Exception();
            }

            Handle = new WindowImplPlatformHandle(this);

            _multitouch = Win32Platform.Options.EnableMultitouch ?? true;

            if (_multitouch)
            {
                RegisterTouchWindow(_hwnd, 0);
            }

            if (ShCoreAvailable && Win32Platform.WindowsVersion > PlatformConstants.Windows8)
			{
                var monitor = MonitorFromWindow(
                    _hwnd,
                    MONITOR.MONITOR_DEFAULTTONEAREST);

                if (GetDpiForMonitor(
                    monitor,
                    MONITOR_DPI_TYPE.MDT_EFFECTIVE_DPI,
                    out var dpix,
                    out var dpiy) == 0)
                {
                    _scaling = dpix / 96.0;
                }
            }
        }

        private void CreateDropTarget()
        {
            var odt = new OleDropTarget(this, _owner);

            if (OleContext.Current?.RegisterDragDrop(Handle, odt) ?? false)
            {
                _dropTarget = odt;
            }
        }

        /// <summary>
        /// Ported from https://github.com/chromium/chromium/blob/master/ui/views/win/fullscreen_handler.cc
        /// Method must only be called from inside UpdateWindowProperties.
        /// </summary>
        /// <param name="fullscreen"></param>
        private void SetFullScreen(bool fullscreen)
        {
            if (fullscreen)
            {
                GetWindowRect(_hwnd, out var windowRect);
                _savedWindowInfo.WindowRect = windowRect;

                var current = GetStyle();
                var currentEx = GetExtendedStyle();

                _savedWindowInfo.Style = current;
                _savedWindowInfo.ExStyle = currentEx;

                // Set new window style and size.
                SetStyle(current & ~(WindowStyles.WS_CAPTION | WindowStyles.WS_THICKFRAME), false);
                SetExtendedStyle(currentEx & ~(WindowStyles.WS_EX_DLGMODALFRAME | WindowStyles.WS_EX_WINDOWEDGE | WindowStyles.WS_EX_CLIENTEDGE | WindowStyles.WS_EX_STATICEDGE), false);

                // On expand, if we're given a window_rect, grow to it, otherwise do
                // not resize.
                MONITORINFO monitor_info = MONITORINFO.Create();
                GetMonitorInfo(MonitorFromWindow(_hwnd, MONITOR.MONITOR_DEFAULTTONEAREST), ref monitor_info);

                var window_rect = monitor_info.rcMonitor.ToPixelRect();

                SetWindowPos(_hwnd, IntPtr.Zero, window_rect.X, window_rect.Y,
                             window_rect.Width, window_rect.Height,
                             SetWindowPosFlags.SWP_NOZORDER | SetWindowPosFlags.SWP_NOACTIVATE | SetWindowPosFlags.SWP_FRAMECHANGED);

                _isFullScreenActive = true;
            }
            else
            {
                // Reset original window style and size.  The multiple window size/moves
                // here are ugly, but if SetWindowPos() doesn't redraw, the taskbar won't be
                // repainted.  Better-looking methods welcome.
                _isFullScreenActive = false;

                var windowStates = GetWindowStateStyles();
                SetStyle((_savedWindowInfo.Style & ~WindowStateMask) | windowStates, false);
                SetExtendedStyle(_savedWindowInfo.ExStyle, false);

                // On restore, resize to the previous saved rect size.
                var new_rect = _savedWindowInfo.WindowRect.ToPixelRect();

                SetWindowPos(_hwnd, IntPtr.Zero, new_rect.X, new_rect.Y, new_rect.Width,
                             new_rect.Height,
                            SetWindowPosFlags.SWP_NOZORDER | SetWindowPosFlags.SWP_NOACTIVATE | SetWindowPosFlags.SWP_FRAMECHANGED);

                UpdateWindowProperties(_windowProperties, true);
            }

            TaskBarList.MarkFullscreen(_hwnd, fullscreen);
            
            ExtendClientArea();
        }

        private MARGINS UpdateExtendMargins()
        {
            RECT borderThickness = new RECT();
            RECT borderCaptionThickness = new RECT();            

            AdjustWindowRectEx(ref borderCaptionThickness, (uint)(GetStyle()), false, 0);
            AdjustWindowRectEx(ref borderThickness, (uint)(GetStyle() & ~WindowStyles.WS_CAPTION), false, 0);
            borderThickness.left *= -1;
            borderThickness.top *= -1;
            borderCaptionThickness.left *= -1;
            borderCaptionThickness.top *= -1;

            bool wantsTitleBar = _extendChromeHints.HasAllFlags(ExtendClientAreaChromeHints.SystemChrome) || _extendTitleBarHint == -1;

            if (!wantsTitleBar)
            {
                borderCaptionThickness.top = 1;
            }

            MARGINS margins = new MARGINS();
            margins.cxLeftWidth = 1;
            margins.cxRightWidth = 1;
            margins.cyBottomHeight = 1;

            if (_extendTitleBarHint != -1)
            {
                borderCaptionThickness.top = (int)(_extendTitleBarHint * RenderScaling);                
            }

            margins.cyTopHeight = _extendChromeHints.HasAllFlags(ExtendClientAreaChromeHints.SystemChrome) && !_extendChromeHints.HasAllFlags(ExtendClientAreaChromeHints.PreferSystemChrome) ? borderCaptionThickness.top : 1;

            if (WindowState == WindowState.Maximized)
            {
                _extendedMargins = new Thickness(0, (borderCaptionThickness.top - borderThickness.top) / RenderScaling, 0, 0);
                _offScreenMargin = new Thickness(borderThickness.left / RenderScaling, borderThickness.top / RenderScaling, borderThickness.right / RenderScaling, borderThickness.bottom / RenderScaling);
            }
            else
            {
                _extendedMargins = new Thickness(0, (borderCaptionThickness.top) / RenderScaling, 0, 0);
                _offScreenMargin = new Thickness();
            }

            return margins;
        }

        private void ExtendClientArea()
        {
            if (!_shown)
            {
                return;
            }
            
            if (DwmIsCompositionEnabled(out bool compositionEnabled) < 0 || !compositionEnabled)
            {
                _isClientAreaExtended = false;
                return;
            }
            GetClientRect(_hwnd, out var rcClient);
            GetWindowRect(_hwnd, out var rcWindow);

            // Inform the application of the frame change.
            SetWindowPos(_hwnd,
                IntPtr.Zero,
                rcWindow.left, rcWindow.top,
                rcClient.Width, rcClient.Height,
                SetWindowPosFlags.SWP_FRAMECHANGED | SetWindowPosFlags.SWP_NOACTIVATE);

            if (_isClientAreaExtended && WindowState != WindowState.FullScreen)
            {
                var margins = UpdateExtendMargins();
                DwmExtendFrameIntoClientArea(_hwnd, ref margins);
            }
            else
            {
                var margins = new MARGINS();
                DwmExtendFrameIntoClientArea(_hwnd, ref margins);

                _offScreenMargin = new Thickness();
                _extendedMargins = new Thickness();
                
                Resize(new Size(rcWindow.Width/ RenderScaling, rcWindow.Height / RenderScaling), PlatformResizeReason.Layout);
            }

            if(!_isClientAreaExtended || (_extendChromeHints.HasAllFlags(ExtendClientAreaChromeHints.SystemChrome) &&
                !_extendChromeHints.HasAllFlags(ExtendClientAreaChromeHints.PreferSystemChrome)))
            {
                EnableCloseButton(_hwnd);
            }
            else
            {
                DisableCloseButton(_hwnd);
            }

            ExtendClientAreaToDecorationsChanged?.Invoke(_isClientAreaExtended);
        }

        private void ShowWindow(WindowState state, bool activate)
        {
            _shown = true;
            
            if (_isClientAreaExtended)
            {
                ExtendClientArea();
            }
            
            ShowWindowCommand? command;

            var newWindowProperties = _windowProperties;

            switch (state)
            {
                case WindowState.Minimized:
                    newWindowProperties.IsFullScreen = false;
                    command = activate ? ShowWindowCommand.Minimize : ShowWindowCommand.ShowMinNoActive;
                    break;
                case WindowState.Maximized:
                    newWindowProperties.IsFullScreen = false;
                    command = ShowWindowCommand.Maximize;
                    break;

                case WindowState.Normal:
                    newWindowProperties.IsFullScreen = false;
                    command = IsWindowVisible(_hwnd) ? ShowWindowCommand.Restore : 
                        activate ? ShowWindowCommand.Normal : ShowWindowCommand.ShowNoActivate;
                    break;

                case WindowState.FullScreen:
                    newWindowProperties.IsFullScreen = true;
                    command = IsWindowVisible(_hwnd) ? (ShowWindowCommand?)null : ShowWindowCommand.Restore;
                    break;

                default:
                    throw new ArgumentException("Invalid WindowState.");
            }

            UpdateWindowProperties(newWindowProperties);

            if (command.HasValue)
            {
                UnmanagedMethods.ShowWindow(_hwnd, command.Value);
            }

            if (state == WindowState.Maximized)
            {
                MaximizeWithoutCoveringTaskbar();
            }

            if (!Design.IsDesignMode && activate)
            {
                SetFocus(_hwnd);
                SetForegroundWindow(_hwnd);
            }
        }
        
        private void BeforeCloseCleanup(bool isDisposing)
        {
            // Based on https://github.com/dotnet/wpf/blob/master/src/Microsoft.DotNet.Wpf/src/PresentationFramework/System/Windows/Window.cs#L4270-L4337
            // We need to enable parent window before destroying child window to prevent OS from activating a random window behind us (or last active window).
            // This is described here: https://docs.microsoft.com/en-us/windows/win32/api/winuser/nf-winuser-enablewindow#remarks
            // We need to verify if parent is still alive (perhaps it got destroyed somehow).
            if (_parent != null && IsWindow(_parent._hwnd))
            {
                var wasActive = GetActiveWindow() == _hwnd;

                // We can only set enabled state if we are not disposing - generally Dispose happens after enabled state has been set.
                // Ignoring this would cause us to enable a window that might be disabled.
                if (!isDisposing)
                {
                    // Our window closed callback will set enabled state to a correct value after child window gets destroyed.
                    _parent.SetEnabled(true);
                }
                
                // We also need to activate our parent window since again OS might try to activate a window behind if it is not set.
                if (wasActive)
                {
                    SetActiveWindow(_parent._hwnd);
                }
            }
        }

        private void MaximizeWithoutCoveringTaskbar()
        {
            IntPtr monitor = MonitorFromWindow(_hwnd, MONITOR.MONITOR_DEFAULTTONEAREST);

            if (monitor != IntPtr.Zero)
            {
                var monitorInfo = MONITORINFO.Create();

                if (GetMonitorInfo(monitor, ref monitorInfo))
                {
                    var x = monitorInfo.rcWork.left;
                    var y = monitorInfo.rcWork.top;
                    var cx = Math.Abs(monitorInfo.rcWork.right - x);
                    var cy = Math.Abs(monitorInfo.rcWork.bottom - y);

                    SetWindowPos(_hwnd, WindowPosZOrder.HWND_NOTOPMOST, x, y, cx, cy, SetWindowPosFlags.SWP_SHOWWINDOW);
                }
            }
        }        

        private WindowStyles GetWindowStateStyles()
        {
            return GetStyle() & WindowStateMask;
        }

        private WindowStyles GetStyle()
        {
            if (_isFullScreenActive)
            {
                return _savedWindowInfo.Style;
            }
            else
            {
                return (WindowStyles)GetWindowLong(_hwnd, (int)WindowLongParam.GWL_STYLE);
            }
        }

        private WindowStyles GetExtendedStyle()
        {
            if (_isFullScreenActive)
            {
                return _savedWindowInfo.ExStyle;
            }
            else
            {
                return (WindowStyles)GetWindowLong(_hwnd, (int)WindowLongParam.GWL_EXSTYLE);
            }
        }

        private void SetStyle(WindowStyles style, bool save = true)
        {
            if (save)
            {
                _savedWindowInfo.Style = style;
            }

            if (!_isFullScreenActive)
            {
                SetWindowLong(_hwnd, (int)WindowLongParam.GWL_STYLE, (uint)style);
            }
        }

        private void SetExtendedStyle(WindowStyles style, bool save = true)
        {
            if (save)
            {
                _savedWindowInfo.ExStyle = style;
            }

            if (!_isFullScreenActive)
            {
                SetWindowLong(_hwnd, (int)WindowLongParam.GWL_EXSTYLE, (uint)style);
            }
        }

        private void UpdateWindowProperties(WindowProperties newProperties, bool forceChanges = false)
        {
            var oldProperties = _windowProperties;

            // Calling SetWindowPos will cause events to be sent and we need to respond
            // according to the new values already.
            _windowProperties = newProperties;

            if ((oldProperties.ShowInTaskbar != newProperties.ShowInTaskbar) || forceChanges)
            {
                var exStyle = GetExtendedStyle();

                if (newProperties.ShowInTaskbar)
                {
                    exStyle |= WindowStyles.WS_EX_APPWINDOW;

                    if (_hiddenWindowIsParent)
                    {
                        // Can't enable the taskbar icon by clearing the parent window unless the window
                        // is hidden. Hide the window and show it again with the same activation state
                        // when we've finished. Interestingly it seems to work fine the other way.
                        var shown = IsWindowVisible(_hwnd);
                        var activated = GetActiveWindow() == _hwnd;

                        if (shown)
                            Hide();

                        _hiddenWindowIsParent = false;
                        SetParent(null);

                        if (shown)
                            Show(activated, false);
                    }
                }
                else
                {
                    // To hide a non-owned window's taskbar icon we need to parent it to a hidden window.
                    if (_parent is null)
                    {
                        SetWindowLongPtr(_hwnd, (int)WindowLongParam.GWL_HWNDPARENT, OffscreenParentWindow.Handle);
                        _hiddenWindowIsParent = true;
                    }

                    exStyle &= ~WindowStyles.WS_EX_APPWINDOW;
                }

                SetExtendedStyle(exStyle);
            }

            WindowStyles style;
            if ((oldProperties.IsResizable != newProperties.IsResizable) || forceChanges)
            {
                style = GetStyle();

                if (newProperties.IsResizable)
                {
                    style |= WindowStyles.WS_SIZEFRAME;
                    style |= WindowStyles.WS_MAXIMIZEBOX;
                }
                else
                {
                    style &= ~WindowStyles.WS_SIZEFRAME;
                    style &= ~WindowStyles.WS_MAXIMIZEBOX;
                }

                SetStyle(style);
            }

            if (oldProperties.IsFullScreen != newProperties.IsFullScreen)
            {
                SetFullScreen(newProperties.IsFullScreen);
            }

            if ((oldProperties.Decorations != newProperties.Decorations) || forceChanges)
            {
                style = GetStyle();

                const WindowStyles fullDecorationFlags = WindowStyles.WS_CAPTION | WindowStyles.WS_SYSMENU;

                if (newProperties.Decorations == SystemDecorations.Full)
                {
                    style |= fullDecorationFlags;
                }
                else
                {
                    style &= ~fullDecorationFlags;
                }

                SetStyle(style);

                if (!_isFullScreenActive)
                {
                    var margin = newProperties.Decorations == SystemDecorations.BorderOnly ? 1 : 0;

                    var margins = new MARGINS
                    {
                        cyBottomHeight = margin,
                        cxRightWidth = margin,
                        cxLeftWidth = margin,
                        cyTopHeight = margin
                    };

                    DwmExtendFrameIntoClientArea(_hwnd, ref margins);

                    GetClientRect(_hwnd, out var oldClientRect);
                    var oldClientRectOrigin = new POINT();
                    ClientToScreen(_hwnd, ref oldClientRectOrigin);
                    oldClientRect.Offset(oldClientRectOrigin);

                    var newRect = oldClientRect;

                    if (newProperties.Decorations == SystemDecorations.Full)
                    {
                        AdjustWindowRectEx(ref newRect, (uint)style, false, (uint)GetExtendedStyle());
                    }

                    SetWindowPos(_hwnd, IntPtr.Zero, newRect.left, newRect.top, newRect.Width, newRect.Height,
                        SetWindowPosFlags.SWP_NOZORDER | SetWindowPosFlags.SWP_NOACTIVATE |
                        SetWindowPosFlags.SWP_FRAMECHANGED);
                }
            }            
        }

        private const int MF_BYCOMMAND = 0x0;
        private const int MF_BYPOSITION = 0x400;
        private const int MF_REMOVE = 0x1000;
        private const int MF_ENABLED = 0x0;
        private const int MF_GRAYED = 0x1;
        private const int MF_DISABLED = 0x2;
        private const int SC_CLOSE = 0xF060;

        void DisableCloseButton(IntPtr hwnd)
        {
            EnableMenuItem(GetSystemMenu(hwnd, false), SC_CLOSE,
                           MF_BYCOMMAND | MF_DISABLED | MF_GRAYED);
        }
        void EnableCloseButton(IntPtr hwnd)
        {
            EnableMenuItem(GetSystemMenu(hwnd, false), SC_CLOSE,
                           MF_BYCOMMAND | MF_ENABLED);
        }

#if USE_MANAGED_DRAG
        private Point ScreenToClient(Point point)
        {
            var p = new UnmanagedMethods.POINT { X = (int)point.X, Y = (int)point.Y };
            UnmanagedMethods.ScreenToClient(_hwnd, ref p);
            return new Point(p.X, p.Y);
        }
#endif

        PixelSize EglGlPlatformSurface.IEglWindowGlPlatformSurfaceInfo.Size
        {
            get
            {
                GetClientRect(_hwnd, out var rect);

                return new PixelSize(
                    Math.Max(1, rect.right - rect.left),
                    Math.Max(1, rect.bottom - rect.top));
            }
        }

        double EglGlPlatformSurface.IEglWindowGlPlatformSurfaceInfo.Scaling => RenderScaling;

        IntPtr EglGlPlatformSurface.IEglWindowGlPlatformSurfaceInfo.Handle => Handle.Handle;

        public void SetExtendClientAreaToDecorationsHint(bool hint)
        {
            _isClientAreaExtended = hint;
            
            ExtendClientArea();            
        }        

        public void SetExtendClientAreaChromeHints(ExtendClientAreaChromeHints hints)
        {
            _extendChromeHints = hints;

            ExtendClientArea();
        }
        
        /// <inheritdoc/>
        public void SetExtendClientAreaTitleBarHeightHint(double titleBarHeight)
        {
            _extendTitleBarHint = titleBarHeight;

            ExtendClientArea();
        }

        /// <inheritdoc/>
        public bool IsClientAreaExtendedToDecorations => _isClientAreaExtended;

        /// <inheritdoc/>
        public Action<bool> ExtendClientAreaToDecorationsChanged { get; set; }
        
        /// <inheritdoc/>
        public bool NeedsManagedDecorations => _isClientAreaExtended && _extendChromeHints.HasAllFlags(ExtendClientAreaChromeHints.PreferSystemChrome);

        /// <inheritdoc/>
        public Thickness ExtendedMargins => _extendedMargins;

        /// <inheritdoc/>
        public Thickness OffScreenMargin => _offScreenMargin;

        /// <inheritdoc/>
        public AcrylicPlatformCompensationLevels AcrylicCompensationLevels { get; } = new AcrylicPlatformCompensationLevels(1, 0.8, 0);

        private ResizeReasonScope SetResizeReason(PlatformResizeReason reason)
        {
            var old = _resizeReason;
            _resizeReason = reason;
            return new ResizeReasonScope(this, old);
        }

        private struct SavedWindowInfo
        {
            public WindowStyles Style { get; set; }
            public WindowStyles ExStyle { get; set; }
            public RECT WindowRect { get; set; }
        };

        private struct WindowProperties
        {
            public bool ShowInTaskbar;
            public bool IsResizable;
            public SystemDecorations Decorations;
            public bool IsFullScreen;
        }

        private struct ResizeReasonScope : IDisposable
        {
            private readonly WindowImpl _owner;
            private readonly PlatformResizeReason _restore;
            
            public ResizeReasonScope(WindowImpl owner, PlatformResizeReason restore)
            {
                _owner = owner;
                _restore = restore;
            }

            public void Dispose() => _owner._resizeReason = _restore;
        }

<<<<<<< HEAD
        private class WindowImplPlatformHandle : IPlatformHandle
        {
            private readonly WindowImpl _owner;
            public WindowImplPlatformHandle(WindowImpl owner) => _owner = owner;
            public IntPtr Handle => _owner.Hwnd;
            public string HandleDescriptor => PlatformConstants.WindowHandleType;
        }
=======
        public ITextInputMethodImpl TextInputMethod => Imm32InputMethod.Current;
>>>>>>> c0ec9d63
    }
}<|MERGE_RESOLUTION|>--- conflicted
+++ resolved
@@ -27,15 +27,9 @@
     /// <summary>
     /// Window implementation for Win32 platform.
     /// </summary>
-<<<<<<< HEAD
-    public partial class WindowImpl : IWindowImpl,
-        EglGlPlatformSurface.IEglWindowGlPlatformSurfaceInfo,
-        ITopLevelImplWithNativeControlHost
-=======
     public partial class WindowImpl : IWindowImpl, EglGlPlatformSurface.IEglWindowGlPlatformSurfaceInfo,
         ITopLevelImplWithNativeControlHost,
         ITopLevelImplWithTextInputMethod
->>>>>>> c0ec9d63
     {
         private static readonly List<WindowImpl> s_instances = new List<WindowImpl>();
 
@@ -1366,7 +1360,8 @@
             public void Dispose() => _owner._resizeReason = _restore;
         }
 
-<<<<<<< HEAD
+        public ITextInputMethodImpl TextInputMethod => Imm32InputMethod.Current;
+
         private class WindowImplPlatformHandle : IPlatformHandle
         {
             private readonly WindowImpl _owner;
@@ -1374,8 +1369,5 @@
             public IntPtr Handle => _owner.Hwnd;
             public string HandleDescriptor => PlatformConstants.WindowHandleType;
         }
-=======
-        public ITextInputMethodImpl TextInputMethod => Imm32InputMethod.Current;
->>>>>>> c0ec9d63
     }
 }
using System;
using Avalonia.Controls;
using Avalonia.VisualTree;

namespace Avalonia.Diagnostics.ViewModels
{
    internal class TreePageViewModel : ViewModelBase, IDisposable
    {
        private TreeNode _selectedNode;
        private ControlDetailsViewModel _details;
        private string _propertyFilter;

        public TreePageViewModel(MainViewModel mainView, TreeNode[] nodes)
        {
            MainView = mainView;
            Nodes = nodes;
<<<<<<< HEAD
       }
=======
            Selection = new SelectionModel
            { 
                SingleSelect = true,
                Source = Nodes 
            };

            Selection.SelectionChanged += (s, e) =>
            {
                SelectedNode = (TreeNode)Selection.SelectedItem;
            };
        }

        public MainViewModel MainView { get; }
>>>>>>> 7a66cc0f

        public TreeNode[] Nodes { get; protected set; }

        public TreeNode SelectedNode
        {
            get => _selectedNode;
            private set
            {
                if (Details != null)
                {
                    _propertyFilter = Details.PropertyFilter;
                }

                if (RaiseAndSetIfChanged(ref _selectedNode, value))
                {
                    Details = value != null ?
                        new ControlDetailsViewModel(value.Visual, _propertyFilter) :
                        null;
                }
            }
        }

        public ControlDetailsViewModel Details
        {
            get => _details;
            private set
            {
                var oldValue = _details;

                if (RaiseAndSetIfChanged(ref _details, value))
                {
                    oldValue?.Dispose();
                }
            }
        }

        public void Dispose()
        {
            foreach (var node in Nodes)
            {
                node.Dispose();
            }

            _details?.Dispose();
        }

        public TreeNode FindNode(IControl control)
        {
            foreach (var node in Nodes)
            {
                var result = FindNode(node, control);

                if (result != null)
                {
                    return result;
                }
            }

            return null;
        }

        public void SelectControl(IControl control)
        {
            var node = default(TreeNode);

            while (node == null && control != null)
            {
                node = FindNode(control);

                if (node == null)
                {
                    control = control.GetVisualParent<IControl>();
                }
            }

            if (node != null)
            {
                SelectedNode = node;
                ExpandNode(node.Parent);
            }
        }

        private void ExpandNode(TreeNode node)
        {
            if (node != null)
            {
                node.IsExpanded = true;
                ExpandNode(node.Parent);
            }
        }

        private TreeNode FindNode(TreeNode node, IControl control)
        {
            if (node.Visual == control)
            {
                return node;
            }
            else
            {
                foreach (var child in node.Children)
                {
                    var result = FindNode(child, control);

                    if (result != null)
                    {
                        return result;
                    }
                }
            }

            return null;
        }
    }
}<|MERGE_RESOLUTION|>--- conflicted
+++ resolved
@@ -1,5 +1,6 @@
 using System;
 using Avalonia.Controls;
+using Avalonia.Controls.Selection;
 using Avalonia.VisualTree;
 
 namespace Avalonia.Diagnostics.ViewModels
@@ -14,23 +15,9 @@
         {
             MainView = mainView;
             Nodes = nodes;
-<<<<<<< HEAD
-       }
-=======
-            Selection = new SelectionModel
-            { 
-                SingleSelect = true,
-                Source = Nodes 
-            };
-
-            Selection.SelectionChanged += (s, e) =>
-            {
-                SelectedNode = (TreeNode)Selection.SelectedItem;
-            };
         }
 
         public MainViewModel MainView { get; }
->>>>>>> 7a66cc0f
 
         public TreeNode[] Nodes { get; protected set; }
 

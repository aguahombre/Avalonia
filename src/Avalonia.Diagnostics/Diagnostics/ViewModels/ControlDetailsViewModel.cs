--- conflicted
+++ resolved
@@ -33,15 +33,9 @@
         {
             _avaloniaObject = avaloniaObject;
 
-<<<<<<< HEAD
-            TreePage = treePage;
-                        Layout = avaloniaObject is IVisual 
-                ?  new ControlLayoutViewModel((IVisual)avaloniaObject)
-=======
             TreePage = treePage;            
                         Layout =  avaloniaObject is Visual 
                 ?  new ControlLayoutViewModel((Visual)avaloniaObject)
->>>>>>> 2f3c5ef9
                 : default;
 
             NavigateToProperty(_avaloniaObject, (_avaloniaObject as Control)?.Name ?? _avaloniaObject.ToString()); 
@@ -88,7 +82,7 @@
                             {
                                 var setterValue = regularSetter.Value;
 
-                                var resourceInfo = GetResourceInfo(setterValue);
+                                var resourceInfo = ControlDetailsViewModel.GetResourceInfo(setterValue);
 
                                 SetterViewModel setterVm;
 
@@ -101,7 +95,7 @@
                                 }
                                 else
                                 {
-                                    var isBinding = IsBinding(setterValue);
+                                    var isBinding = ControlDetailsViewModel.IsBinding(setterValue);
 
                                     if (isBinding)
                                     {
@@ -515,8 +509,8 @@
             SelectedEntityName = entityName;
             SelectedEntityType = o.ToString();
 
-            var properties = GetAvaloniaProperties(o)
-                .Concat(GetClrProperties(o, _showImplementedInterfaces))
+            var properties = ControlDetailsViewModel.GetAvaloniaProperties(o)
+                .Concat(ControlDetailsViewModel.GetClrProperties(o, _showImplementedInterfaces))
                 .OrderBy(x => x, PropertyComparer.Instance)
                 .ThenBy(x => x.Name)
                 .ToArray();

﻿<Project Sdk="Microsoft.NET.Sdk">
  <PropertyGroup>
    <TargetFramework>netstandard2.0</TargetFramework>
    <GenerateAssemblyInfo>false</GenerateAssemblyInfo>
    <RootNamespace>Avalonia.Skia</RootNamespace>
    <AssemblyName>Avalonia.Skia</AssemblyName>
    <IncludeLinuxSkia>true</IncludeLinuxSkia>
<<<<<<< HEAD
    <LangVersion>latest</LangVersion>
=======
>>>>>>> d00dc76f
    <AllowUnsafeBlocks>true</AllowUnsafeBlocks>
  </PropertyGroup>
  <ItemGroup>
    <ProjectReference Include="..\..\Avalonia.Base\Avalonia.Base.csproj" />
    <ProjectReference Include="..\..\Avalonia.Controls\Avalonia.Controls.csproj" />
    <ProjectReference Include="..\..\Avalonia.Input\Avalonia.Input.csproj" />
    <ProjectReference Include="..\..\Avalonia.Interactivity\Avalonia.Interactivity.csproj" />
    <ProjectReference Include="..\..\Avalonia.Layout\Avalonia.Layout.csproj" />
    <ProjectReference Include="..\..\Avalonia.Styling\Avalonia.Styling.csproj" />
    <ProjectReference Include="..\..\Avalonia.Visuals\Avalonia.Visuals.csproj" />
  </ItemGroup>
  
  <Import Project="..\..\..\build\SkiaSharp.props" />
  <Import Project="..\..\Shared\RenderHelpers\RenderHelpers.projitems" Label="Shared" />
</Project><|MERGE_RESOLUTION|>--- conflicted
+++ resolved
@@ -5,10 +5,7 @@
     <RootNamespace>Avalonia.Skia</RootNamespace>
     <AssemblyName>Avalonia.Skia</AssemblyName>
     <IncludeLinuxSkia>true</IncludeLinuxSkia>
-<<<<<<< HEAD
     <LangVersion>latest</LangVersion>
-=======
->>>>>>> d00dc76f
     <AllowUnsafeBlocks>true</AllowUnsafeBlocks>
   </PropertyGroup>
   <ItemGroup>

﻿using System;
using System.Collections.Generic;
using System.IO;
using System.Reactive.Disposables;
using System.Threading.Tasks;
using Avalonia.Controls;
using Avalonia.Controls.Platform;
using Avalonia.Input;
using Avalonia.Input.Platform;
using Avalonia.Input.Raw;
using Avalonia.Platform;
using Avalonia.Rendering;

namespace Avalonia.DesignerSupport.Remote
{
    class WindowStub : IPopupImpl, IWindowImpl
    {
        public Action Deactivated { get; set; }
        public Action Activated { get; set; }
        public IPlatformHandle Handle { get; }
        public Size MaxClientSize { get; }
        public Size ClientSize { get; }
        public double Scaling { get; }
        public IEnumerable<object> Surfaces { get; }
        public Action<RawInputEventArgs> Input { get; set; }
        public Action<Rect> Paint { get; set; }
        public Action<Size> Resized { get; set; }
        public Action<double> ScalingChanged { get; set; }
        public Func<bool> Closing { get; set; }
        public Action Closed { get; set; }
        public IMouseDevice MouseDevice { get; } = new MouseDevice();
        public Point Position { get; set; }
        public Action<Point> PositionChanged { get; set; }
        public WindowState WindowState { get; set; }
        public IRenderer CreateRenderer(IRenderRoot root) => new ImmediateRenderer(root);
        public void Dispose()
        {
        }
        public void Invalidate(Rect rect)
        {
        }

        public void SetInputRoot(IInputRoot inputRoot)
        {
        }

        public Point PointToClient(Point point) => point;

        public Point PointToScreen(Point point) => point;

        public void SetCursor(IPlatformHandle cursor)
        {
        }

        public void Show()
        {
        }

        public void Hide()
        {
        }

        public void BeginMoveDrag()
        {
        }

        public void BeginResizeDrag(WindowEdge edge)
        {
        }

        public void Activate()
        {
        }

        public void Resize(Size clientSize)
        {
        }

        public IScreenImpl Screen { get; } = new ScreenStub();

        public void SetMinMaxSize(Size minSize, Size maxSize)
        {
        }

        public void SetTitle(string title)
        {
        }

        public IDisposable ShowDialog() => Disposable.Empty;

        public void SetSystemDecorations(bool enabled)
        {
        }

        public void SetIcon(IWindowIconImpl icon)
        {
        }

        public void ShowTaskbarIcon(bool value)
        {
        }

<<<<<<< HEAD
        public void SetOwner(IWindowImpl owner)
=======
        public void CanResize(bool value)
>>>>>>> bc3d6ec8
        {
        }
    }

    class ClipboardStub : IClipboard
    {
        public Task<string> GetTextAsync() => Task.FromResult("");

        public Task SetTextAsync(string text) => Task.CompletedTask;

        public Task ClearAsync() => Task.CompletedTask;
    }

    class CursorFactoryStub : IStandardCursorFactory
    {
        public IPlatformHandle GetCursor(StandardCursorType cursorType) => new PlatformHandle(IntPtr.Zero, "STUB");
    }

    class IconLoaderStub : IPlatformIconLoader
    {
        class IconStub : IWindowIconImpl
        {
            public void Save(Stream outputStream)
            {
                
            }
        }

        public IWindowIconImpl LoadIcon(string fileName) => new IconStub();

        public IWindowIconImpl LoadIcon(Stream stream) => new IconStub();

        public IWindowIconImpl LoadIcon(IBitmapImpl bitmap) => new IconStub();
    }

    class SystemDialogsStub : ISystemDialogImpl
    {
        public Task<string[]> ShowFileDialogAsync(FileDialog dialog, IWindowImpl parent) =>
            Task.FromResult((string[]) null);

        public Task<string> ShowFolderDialogAsync(OpenFolderDialog dialog, IWindowImpl parent) =>
            Task.FromResult((string) null);
    }

    class ScreenStub : IScreenImpl
    {
        public int ScreenCount => 1;

        public Screen[] AllScreens { get; } =
            {new Screen(new Rect(0, 0, 4000, 4000), new Rect(0, 0, 4000, 4000), true)};
    }
}<|MERGE_RESOLUTION|>--- conflicted
+++ resolved
@@ -100,11 +100,11 @@
         {
         }
 
-<<<<<<< HEAD
+        public void CanResize(bool value)
+        {
+        }
+
         public void SetOwner(IWindowImpl owner)
-=======
-        public void CanResize(bool value)
->>>>>>> bc3d6ec8
         {
         }
     }

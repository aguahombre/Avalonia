﻿// This source file is adapted from the WinUI project.
// (https://github.com/microsoft/microsoft-ui-xaml)
//
// Licensed to The Avalonia Project under MIT License, courtesy of The .NET Foundation.

using System;
using System.Collections.Generic;
using System.ComponentModel;
using System.Linq;
using Avalonia.Controls.Utils;

#nullable enable

namespace Avalonia.Controls
{
    public class SelectionModel : INotifyPropertyChanged, IDisposable
    {
        private readonly SelectionNode _rootNode;
        private bool _singleSelect;
        private IReadOnlyList<IndexPath>? _selectedIndicesCached;
        private IReadOnlyList<object?>? _selectedItemsCached;
        private SelectionModelChildrenRequestedEventArgs? _childrenRequestedEventArgs;

        public event EventHandler<SelectionModelChildrenRequestedEventArgs>? ChildrenRequested;
        public event PropertyChangedEventHandler? PropertyChanged;
        public event EventHandler<SelectionModelSelectionChangedEventArgs>? SelectionChanged;

        public SelectionModel()
        {
            _rootNode = new SelectionNode(this, null);
            SharedLeafNode = new SelectionNode(this, null);
        }

        public object? Source
        {
            get => _rootNode.Source;
            set
            {
<<<<<<< HEAD
                var wasNull = _rootNode.Source == null;

                if (_rootNode.Source != null)
                {
                    using (var operation = new Operation(this))
                    {
                        ClearSelection(resetAnchor: true);
                    }
                }

                _rootNode.Source = value;

                RaisePropertyChanged("Source");

                if (wasNull)
                {
                    var e = new SelectionModelSelectionChangedEventArgs(
                        null,
                        SelectedIndices,
                        null,
                        SelectedItems);
                    OnSelectionChanged(e);
=======
                if (_rootNode.Source != value)
                {
                    ClearSelection(resetAnchor: true, raiseSelectionChanged: false);
                    _rootNode.Source = value;
                    OnSelectionChanged();
                    RaisePropertyChanged("Source");
>>>>>>> 4de9fac5
                }
            }
        }

        public bool SingleSelect
        {
            get => _singleSelect;
            set
            {
                if (_singleSelect != value)
                {
                    _singleSelect = value;
                    var selectedIndices = SelectedIndices;

                    if (value && selectedIndices != null && selectedIndices.Count > 0)
                    {
                        using var operation = new Operation(this);

                        // We want to be single select, so make sure there is only 
                        // one selected item.
                        var firstSelectionIndexPath = selectedIndices[0];
                        ClearSelection(resetAnchor: true);
                        SelectWithPathImpl(firstSelectionIndexPath, select: true);
                        SelectedIndex = firstSelectionIndexPath;
                    }

                    RaisePropertyChanged("SingleSelect");
                }
            }
        }


        public IndexPath AnchorIndex
        {
            get
            {
                IndexPath anchor = default;

                if (_rootNode.AnchorIndex >= 0)
                {
                    var path = new List<int>();
                    SelectionNode? current = _rootNode;

                    while (current?.AnchorIndex >= 0)
                    {
                        path.Add(current.AnchorIndex);
                        current = current.GetAt(current.AnchorIndex, false);
                    }

                    anchor = new IndexPath(path);
                }

                return anchor;
            }
            set
            {
                if (value != null)
                {
                    SelectionTreeHelper.TraverseIndexPath(
                        _rootNode,
                        value,
                        realizeChildren: true,
                        (currentNode, path, depth, childIndex) => currentNode.AnchorIndex = path.GetAt(depth));
                }
                else
                {
                    _rootNode.AnchorIndex = -1;
                }

                RaisePropertyChanged("AnchorIndex");
            }
        }

        public IndexPath SelectedIndex
        {
            get
            {
                IndexPath selectedIndex = default;
                var selectedIndices = SelectedIndices;

                if (selectedIndices?.Count > 0)
                {
                    selectedIndex = selectedIndices[0];
                }

                return selectedIndex;
            }
            set
            {
                var isSelected = IsSelectedAt(value);

                if (!isSelected.HasValue || !isSelected.Value)
                {
                    using var operation = new Operation(this);
                    ClearSelection(resetAnchor: true);
                    SelectWithPathImpl(value, select: true);
                }
            }
        }

        public object? SelectedItem
        {
            get
            {
                object? item = null;
                var selectedItems = SelectedItems;

                if (selectedItems?.Count > 0)
                {
                    item = selectedItems[0];
                }

                return item;
            }
        }

        public IReadOnlyList<object?> SelectedItems
        {
            get
            {
                if (_selectedItemsCached == null)
                {
                    var selectedInfos = new List<SelectedItemInfo>();
                    var count = 0;

                    if (_rootNode.Source != null)
                    {
                        SelectionTreeHelper.Traverse(
                            _rootNode,
                            realizeChildren: false,
                            currentInfo =>
                            {
                                if (currentInfo.Node.SelectedCount > 0)
                                {
                                    selectedInfos.Add(new SelectedItemInfo(currentInfo.Node, currentInfo.Path));
                                    count += currentInfo.Node.SelectedCount;
                                }
                            });
                    }

                    // Instead of creating a dumb vector that takes up the space for all the selected items,
                    // we create a custom VectorView implimentation that calls back using a delegate to find 
                    // the selected item at a particular index. This avoid having to create the storage and copying
                    // needed in a dumb vector. This also allows us to expose a tree of selected nodes into an 
                    // easier to consume flat vector view of objects.
                    var selectedItems = new SelectedItems<object?, SelectedItemInfo> (
                        selectedInfos,
                        count,
                        (infos, index) =>
                        {
                            var currentIndex = 0;
                            object? item = null;

                            foreach (var info in infos)
                            {
                                var node = info.Node;

                                if (node != null)
                                {
                                    var currentCount = node.SelectedCount;

                                    if (index >= currentIndex && index < currentIndex + currentCount)
                                    {
                                        var targetIndex = node.SelectedIndices[index - currentIndex];
                                        item = node.ItemsSourceView!.GetAt(targetIndex);
                                        break;
                                    }

                                    currentIndex += currentCount;
                                }
                                else
                                {
                                    throw new InvalidOperationException(
                                        "Selection has changed since SelectedItems property was read.");
                                }
                            }

                            return item;
                        });

                    _selectedItemsCached = selectedItems;
                }

                return _selectedItemsCached;
            }
        }

        public IReadOnlyList<IndexPath> SelectedIndices
        {
            get
            {
                if (_selectedIndicesCached == null)
                {
                    var selectedInfos = new List<SelectedItemInfo>();
                    var count = 0;

                    SelectionTreeHelper.Traverse(
                        _rootNode,
                        false,
                        currentInfo =>
                        {
                            if (currentInfo.Node.SelectedCount > 0)
                            {
                                selectedInfos.Add(new SelectedItemInfo(currentInfo.Node, currentInfo.Path));
                                count += currentInfo.Node.SelectedCount;
                            }
                        });

                    // Instead of creating a dumb vector that takes up the space for all the selected indices,
                    // we create a custom VectorView implimentation that calls back using a delegate to find 
                    // the IndexPath at a particular index. This avoid having to create the storage and copying
                    // needed in a dumb vector. This also allows us to expose a tree of selected nodes into an 
                    // easier to consume flat vector view of IndexPaths.
                    var indices = new SelectedItems<IndexPath, SelectedItemInfo>(
                        selectedInfos,
                        count,
                        (infos, index) => // callback for GetAt(index)
                        {
                            var currentIndex = 0;
                            IndexPath path = default;

                            foreach (var info in infos)
                            {
                                var node = info.Node;

                                if (node != null)
                                {
                                    var currentCount = node.SelectedCount;
                                    if (index >= currentIndex && index < currentIndex + currentCount)
                                    {
                                        int targetIndex = node.SelectedIndices[index - currentIndex];
                                        path = info.Path.CloneWithChildIndex(targetIndex);
                                        break;
                                    }

                                    currentIndex += currentCount;
                                }
                                else
                                {
                                    throw new InvalidOperationException(
                                        "Selection has changed since SelectedIndices property was read.");
                                }
                            }

                            return path;
                        });

                    _selectedIndicesCached = indices;
                }

                return _selectedIndicesCached; 
            }
        }

        internal SelectionNode SharedLeafNode { get; private set; }

        public void Dispose()
        {
<<<<<<< HEAD
            ClearSelection(resetAnchor: false);
            _rootNode?.Dispose();
=======
            ClearSelection(resetAnchor: false, raiseSelectionChanged: false);
            _rootNode.Dispose();
>>>>>>> 4de9fac5
            _selectedIndicesCached = null;
            _selectedItemsCached = null;
        }

        public void SetAnchorIndex(int index) => AnchorIndex = new IndexPath(index);

        public void SetAnchorIndex(int groupIndex, int index) => AnchorIndex = new IndexPath(groupIndex, index);

        public void Select(int index)
        {
            using var operation = new Operation(this);
            SelectImpl(index, select: true);
        }

        public void Select(int groupIndex, int itemIndex)
        {
            using var operation = new Operation(this);
            SelectWithGroupImpl(groupIndex, itemIndex, select: true);
        }

        public void SelectAt(IndexPath index)
        {
            using var operation = new Operation(this);
            SelectWithPathImpl(index, select: true);
        }

        public void Deselect(int index)
        {
            using var operation = new Operation(this);
            SelectImpl(index, select: false);
        }

        public void Deselect(int groupIndex, int itemIndex)
        {
            using var operation = new Operation(this);
            SelectWithGroupImpl(groupIndex, itemIndex, select: false);
        }

        public void DeselectAt(IndexPath index)
        {
            using var operation = new Operation(this);
            SelectWithPathImpl(index, select: false);
        }

        public bool? IsSelected(int index)
        {
            if (index < 0)
            {
                throw new ArgumentException("Index must be >= 0", nameof(index));
            }

            var isSelected = _rootNode.IsSelectedWithPartial(index);
            return isSelected;
        }

        public bool? IsSelected(int groupIndex, int itemIndex)
        {
            if (groupIndex < 0)
            {
                throw new ArgumentException("Group index must be >= 0", nameof(groupIndex));
            }

            if (itemIndex < 0)
            {
                throw new ArgumentException("Item index must be >= 0", nameof(itemIndex));
            }

            var isSelected = (bool?)false;
            var childNode = _rootNode.GetAt(groupIndex, realizeChild: false);

            if (childNode != null)
            {
                isSelected = childNode.IsSelectedWithPartial(itemIndex);
            }

            return isSelected;
        }

        public bool? IsSelectedAt(IndexPath index)
        {
            var path = index;
            var isRealized = true;
            SelectionNode? node = _rootNode;

            for (int i = 0; i < path.GetSize() - 1; i++)
            {
                var childIndex = path.GetAt(i);
                node = node.GetAt(childIndex, realizeChild: false);

                if (node == null)
                {
                    isRealized = false;
                    break;
                }
            }

            var isSelected = (bool?)false;

            if (isRealized)
            {
                var size = path.GetSize();
                if (size == 0)
                {
                    isSelected = SelectionNode.ConvertToNullableBool(node!.EvaluateIsSelectedBasedOnChildrenNodes());
                }
                else
                {
                    isSelected = node!.IsSelectedWithPartial(path.GetAt(size - 1));
                }
            }

            return isSelected;
        }

        public void SelectRangeFromAnchor(int index)
        {
            using var operation = new Operation(this);
            SelectRangeFromAnchorImpl(index, select: true);
        }

        public void SelectRangeFromAnchor(int endGroupIndex, int endItemIndex)
        {
            using var operation = new Operation(this);
            SelectRangeFromAnchorWithGroupImpl(endGroupIndex, endItemIndex, select: true);
        }

        public void SelectRangeFromAnchorTo(IndexPath index)
        {
            using var operation = new Operation(this);
            SelectRangeImpl(AnchorIndex, index, select: true);
        }

        public void DeselectRangeFromAnchor(int index)
        {
            using var operation = new Operation(this);
            SelectRangeFromAnchorImpl(index, select: false);
        }

        public void DeselectRangeFromAnchor(int endGroupIndex, int endItemIndex)
        {
            using var operation = new Operation(this);
            SelectRangeFromAnchorWithGroupImpl(endGroupIndex, endItemIndex, false /* select */);
        }

        public void DeselectRangeFromAnchorTo(IndexPath index)
        {
            using var operation = new Operation(this);
            SelectRangeImpl(AnchorIndex, index, select: false);
        }

        public void SelectRange(IndexPath start, IndexPath end)
        {
            using var operation = new Operation(this);
            SelectRangeImpl(start, end, select: true);
        }

        public void DeselectRange(IndexPath start, IndexPath end)
        {
            using var operation = new Operation(this);
            SelectRangeImpl(start, end, select: false);
        }

        public void SelectAll()
        {
            using var operation = new Operation(this);

            SelectionTreeHelper.Traverse(
                _rootNode,
                realizeChildren: true,
                info =>
                {
                    if (info.Node.DataCount > 0)
                    {
                        info.Node.SelectAll();
                    }
                });
        }

        public void ClearSelection()
        {
            using var operation = new Operation(this);
            ClearSelection(resetAnchor: true);
        }

        protected void OnPropertyChanged(string propertyName)
        {
            RaisePropertyChanged(propertyName);
        }

        private void RaisePropertyChanged(string propertyName)
        {
            PropertyChanged?.Invoke(this, new PropertyChangedEventArgs(propertyName));
        }

        public void OnSelectionInvalidatedDueToCollectionChange(
            IReadOnlyList<object>? removedItems)
        {
            var e = new SelectionModelSelectionChangedEventArgs(null, null, removedItems, null);
            OnSelectionChanged(e);
        }

        internal object? ResolvePath(object data, SelectionNode sourceNode)
        {
            object? resolved = null;

            // Raise ChildrenRequested event if there is a handler
            if (ChildrenRequested != null)
            {
                if (_childrenRequestedEventArgs == null)
                {
                    _childrenRequestedEventArgs = new SelectionModelChildrenRequestedEventArgs(data, sourceNode);
                }
                else
                {
                    _childrenRequestedEventArgs.Initialize(data, sourceNode);
                }

                ChildrenRequested(this, _childrenRequestedEventArgs);
                resolved = _childrenRequestedEventArgs.Children;

                // Clear out the values in the args so that it cannot be used after the event handler call.
                _childrenRequestedEventArgs.Initialize(null, null);
            }
            else
            {
                // No handlers for ChildrenRequested event. If data is of type ItemsSourceView
                // or a type that can be used to create a ItemsSourceView, then we can auto-resolve
                // that as the child. If not, then we consider the value as a leaf. This is to
                // avoid having to provide the event handler for the most common scenarios. If the 
                // app dev does not want this default behavior, they can provide the handler to
                // override.
                if (data is IEnumerable<object>)
                {
                    resolved = data;
                }
            }

            return resolved;
        }

        private void ClearSelection(bool resetAnchor)
        {
            SelectionTreeHelper.Traverse(
                _rootNode,
                realizeChildren: false,
                info => info.Node.Clear());

            if (resetAnchor)
            {
                AnchorIndex = default;
            }
        }

        private void OnSelectionChanged(SelectionModelSelectionChangedEventArgs? e = null)
        {
            _selectedIndicesCached = null;
            _selectedItemsCached = null;

            // Raise SelectionChanged event
            if (e != null)
            {
                SelectionChanged?.Invoke(this, e);
            }

            RaisePropertyChanged(nameof(SelectedIndex));
            RaisePropertyChanged(nameof(SelectedIndices));
            
            if (_rootNode.Source != null)
            {
                RaisePropertyChanged(nameof(SelectedItem));
                RaisePropertyChanged(nameof(SelectedItems));
            }
        }

        private void SelectImpl(int index, bool select)
        {
            if (_singleSelect)
            {
                ClearSelection(resetAnchor: true);
            }

            var selected = _rootNode.Select(index, select);
            
            if (selected)
            {
                AnchorIndex = new IndexPath(index);
            }
        }

        private void SelectWithGroupImpl(int groupIndex, int itemIndex, bool select)
        {
            if (_singleSelect)
            {
                ClearSelection(resetAnchor: true);
            }

            var childNode = _rootNode.GetAt(groupIndex, realizeChild: true);
            var selected = childNode!.Select(itemIndex, select);
            
            if (selected)
            {
                AnchorIndex = new IndexPath(groupIndex, itemIndex);
            }
        }

        private void SelectWithPathImpl(IndexPath index, bool select)
        {
            bool selected = false;
            
            if (_singleSelect)
            {
                ClearSelection(resetAnchor: true);
            }

            SelectionTreeHelper.TraverseIndexPath(
                _rootNode,
                index,
                true,
                (currentNode, path, depth, childIndex) =>
                {
                    if (depth == path.GetSize() - 1)
                    {
                        selected = currentNode.Select(childIndex, select);
                    }
                }
            );

            if (selected)
            {
                AnchorIndex = index;
            }
        }

        private void SelectRangeFromAnchorImpl(int index, bool select)
        {
            int anchorIndex = 0;
            var anchor = AnchorIndex;
            
            if (anchor != null)
            {
                anchorIndex = anchor.GetAt(0);
            }

            _rootNode.SelectRange(new IndexRange(anchorIndex, index), select);
        }

        private void SelectRangeFromAnchorWithGroupImpl(int endGroupIndex, int endItemIndex, bool select)
        {
            var startGroupIndex = 0;
            var startItemIndex = 0;
            var anchorIndex = AnchorIndex;
            
            if (anchorIndex != null)
            {
                startGroupIndex = anchorIndex.GetAt(0);
                startItemIndex = anchorIndex.GetAt(1);
            }

            // Make sure start > end
            if (startGroupIndex > endGroupIndex ||
                (startGroupIndex == endGroupIndex && startItemIndex > endItemIndex))
            {
                int temp = startGroupIndex;
                startGroupIndex = endGroupIndex;
                endGroupIndex = temp;
                temp = startItemIndex;
                startItemIndex = endItemIndex;
                endItemIndex = temp;
            }

            for (int groupIdx = startGroupIndex; groupIdx <= endGroupIndex; groupIdx++)
            {
                var groupNode = _rootNode.GetAt(groupIdx, realizeChild: true)!;
                int startIndex = groupIdx == startGroupIndex ? startItemIndex : 0;
                int endIndex = groupIdx == endGroupIndex ? endItemIndex : groupNode.DataCount - 1;
                groupNode.SelectRange(new IndexRange(startIndex, endIndex), select);
            }
        }

        private void SelectRangeImpl(IndexPath start, IndexPath end, bool select)
        {
            var winrtStart = start;
            var winrtEnd = end;

            // Make sure start <= end 
            if (winrtEnd.CompareTo(winrtStart) == -1)
            {
                var temp = winrtStart;
                winrtStart = winrtEnd;
                winrtEnd = temp;
            }

            // Note: Since we do not know the depth of the tree, we have to walk to each leaf
            SelectionTreeHelper.TraverseRangeRealizeChildren(
                _rootNode,
                winrtStart,
                winrtEnd,
                info =>
                {
                    if (info.Node.DataCount == 0)
                    {
                        // Select only leaf nodes
                        info.ParentNode!.Select(info.Path.GetAt(info.Path.GetSize() - 1), select);
                    }
                });
        }

        private void BeginOperation() => _rootNode.BeginOperation();

        private void EndOperation()
        {
            var changes = new List<SelectionNodeOperation>();
            _rootNode.EndOperation(changes);

            SelectionModelSelectionChangedEventArgs? e = null;
            
            if (changes.Count > 0)
            {
                var changeSet = new SelectionModelChangeSet(changes);
                e = changeSet.CreateEventArgs();
            }

            OnSelectionChanged(e);
        }

        internal class SelectedItemInfo : ISelectedItemInfo
        {
            public SelectedItemInfo(SelectionNode node, IndexPath path)
            {
                Node = node;
                Path = path;
            }

            public SelectionNode Node { get; }
            public IndexPath Path { get; }
            public int Count => Node.SelectedCount;
        }

        private struct Operation : IDisposable
        {
            private readonly SelectionModel _manager;
            public Operation(SelectionModel manager) => (_manager = manager).BeginOperation();
            public void Dispose() => _manager.EndOperation();
        }
    }
}<|MERGE_RESOLUTION|>--- conflicted
+++ resolved
@@ -36,37 +36,35 @@
             get => _rootNode.Source;
             set
             {
-<<<<<<< HEAD
-                var wasNull = _rootNode.Source == null;
-
-                if (_rootNode.Source != null)
-                {
-                    using (var operation = new Operation(this))
+                if (_rootNode.Source != value)
+                {
+                    var wasNull = _rootNode.Source == null;
+
+                    if (_rootNode.Source != null)
                     {
+                        using (var operation = new Operation(this))
+                        {
+                            ClearSelection(resetAnchor: true);
+                        }
+                    }
+
+                    _rootNode.Source = value;
+
+                    RaisePropertyChanged("Source");
+
+                    if (wasNull)
+                    {
+                        var e = new SelectionModelSelectionChangedEventArgs(
+                            null,
+                            SelectedIndices,
+                            null,
+                            SelectedItems);
+                        OnSelectionChanged(e);
                         ClearSelection(resetAnchor: true);
+                        _rootNode.Source = value;
+                        OnSelectionChanged();
+                        RaisePropertyChanged("Source");
                     }
-                }
-
-                _rootNode.Source = value;
-
-                RaisePropertyChanged("Source");
-
-                if (wasNull)
-                {
-                    var e = new SelectionModelSelectionChangedEventArgs(
-                        null,
-                        SelectedIndices,
-                        null,
-                        SelectedItems);
-                    OnSelectionChanged(e);
-=======
-                if (_rootNode.Source != value)
-                {
-                    ClearSelection(resetAnchor: true, raiseSelectionChanged: false);
-                    _rootNode.Source = value;
-                    OnSelectionChanged();
-                    RaisePropertyChanged("Source");
->>>>>>> 4de9fac5
                 }
             }
         }
@@ -325,13 +323,8 @@
 
         public void Dispose()
         {
-<<<<<<< HEAD
             ClearSelection(resetAnchor: false);
-            _rootNode?.Dispose();
-=======
-            ClearSelection(resetAnchor: false, raiseSelectionChanged: false);
             _rootNode.Dispose();
->>>>>>> 4de9fac5
             _selectedIndicesCached = null;
             _selectedItemsCached = null;
         }

--- conflicted
+++ resolved
@@ -238,7 +238,7 @@
             {
                 HotKey = _hotkey;
             }
-            
+
             base.OnAttachedToLogicalTree(e);
 
             if (Command != null)
@@ -402,18 +402,9 @@
                     }
                 }
 
-<<<<<<< HEAD
-        protected override AutomationPeer OnCreateAutomationPeer() => new ButtonAutomationPeer(this);
-
-        protected override void UpdateDataValidation<T>(AvaloniaProperty<T> property, BindingValue<T> value)
-        {
-            base.UpdateDataValidation(property, value);
-            if (property == CommandProperty)
-=======
                 CanExecuteChanged(this, EventArgs.Empty);
             }
             else if (change.Property == CommandParameterProperty)
->>>>>>> 781f9e56
             {
                 CanExecuteChanged(this, EventArgs.Empty);
             }
@@ -433,21 +424,7 @@
                     }
                 }
             }
-<<<<<<< HEAD
-        }
-
-        internal void PerformClick() => OnClick();
-
-        /// <summary>
-        /// Called when the <see cref="Command"/> property changes.
-        /// </summary>
-        /// <param name="e">The event args.</param>
-        private static void CommandChanged(AvaloniaPropertyChangedEventArgs e)
-        {
-            if (e.Sender is Button button)
-=======
             else if (change.Property == IsDefaultProperty)
->>>>>>> 781f9e56
             {
                 var isDefault = change.NewValue.GetValueOrDefault<bool>();
 
@@ -479,6 +456,8 @@
             }
         }
 
+        protected override AutomationPeer OnCreateAutomationPeer() => new ButtonAutomationPeer(this);
+
         /// <inheritdoc/>
         protected override void UpdateDataValidation<T>(AvaloniaProperty<T> property, BindingValue<T> value)
         {
@@ -495,6 +474,8 @@
                 }
             }
         }
+
+        internal void PerformClick() => OnClick();
 
         /// <summary>
         /// Called when the <see cref="ICommand.CanExecuteChanged"/> event fires.

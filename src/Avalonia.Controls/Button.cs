--- conflicted
+++ resolved
@@ -70,12 +70,10 @@
         public static readonly RoutedEvent<RoutedEventArgs> ClickEvent =
             RoutedEvent.Register<Button, RoutedEventArgs>("Click", RoutingStrategies.Bubble);
 
-<<<<<<< HEAD
+        private ICommand _command;
+
         public static readonly AvaloniaProperty<bool> IsPressedProperty =
             AvaloniaProperty.RegisterDirect<Button, bool>(nameof(IsPressed), b => b.IsPressed);
-=======
-        private ICommand _command;
->>>>>>> 5ea54d21
 
         /// <summary>
         /// Initializes static members of the <see cref="Button"/> class.

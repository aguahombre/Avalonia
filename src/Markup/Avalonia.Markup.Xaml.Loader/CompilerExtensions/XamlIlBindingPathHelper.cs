--- conflicted
+++ resolved
@@ -116,24 +116,6 @@
                         }
                     case BindingExpressionGrammar.PropertyNameNode propName:
                         {
-<<<<<<< HEAD
-                            nodes.Add(new XamlIlAvaloniaPropertyPropertyPathElementNode(avaloniaPropertyFieldMaybe,
-                                XamlIlAvaloniaPropertyHelper.GetAvaloniaPropertyType(avaloniaPropertyFieldMaybe, context.GetAvaloniaTypes(), lineInfo)));
-                        }
-                        else if (GetAllDefinedProperties(targetType).FirstOrDefault(p => p.Name == propName.PropertyName) is IXamlProperty clrProperty)
-                        {
-                            nodes.Add(new XamlIlClrPropertyPathElementNode(clrProperty));
-                        }
-                        else if (GetAllDefinedMethods(targetType).FirstOrDefault(m => m.Name == propName.PropertyName) is IXamlMethod method)
-                        {
-                            nodes.Add(new XamlIlClrMethodPathElementNode(method, context.Configuration.WellKnownTypes.Delegate));
-                        }
-                        else
-                        {
-                            throw new XamlX.XamlParseException($"Unable to resolve property or method of name '{propName.PropertyName}' on type '{targetType}'.", lineInfo);
-                        }
-                        break;
-=======
                             IXamlType targetType = targetTypeResolver();
                             var avaloniaPropertyFieldNameMaybe = propName.PropertyName + "Property";
                             var avaloniaPropertyFieldMaybe = targetType.GetAllFields().FirstOrDefault(f =>
@@ -144,19 +126,20 @@
                                 nodes.Add(new XamlIlAvaloniaPropertyPropertyPathElementNode(avaloniaPropertyFieldMaybe,
                                     XamlIlAvaloniaPropertyHelper.GetAvaloniaPropertyType(avaloniaPropertyFieldMaybe, context.GetAvaloniaTypes(), lineInfo)));
                             }
+                            else if (GetAllDefinedProperties(targetType).FirstOrDefault(p => p.Name == propName.PropertyName) is IXamlProperty clrProperty)
+                            {
+                                nodes.Add(new XamlIlClrPropertyPathElementNode(clrProperty));
+                            }
+                            else if (GetAllDefinedMethods(targetType).FirstOrDefault(m => m.Name == propName.PropertyName) is IXamlMethod method)
+                            {
+                                nodes.Add(new XamlIlClrMethodPathElementNode(method, context.Configuration.WellKnownTypes.Delegate));
+                            }
                             else
                             {
-                                var clrProperty = GetAllDefinedProperties(targetType).FirstOrDefault(p => p.Name == propName.PropertyName);
-
-                                if (clrProperty is null)
-                                {
-                                    throw new XamlX.XamlParseException($"Unable to resolve property of name '{propName.PropertyName}' on type '{targetType}'.", lineInfo);
-                                }
-                                nodes.Add(new XamlIlClrPropertyPathElementNode(clrProperty));
+                                throw new XamlX.XamlParseException($"Unable to resolve property or method of name '{propName.PropertyName}' on type '{targetType}'.", lineInfo);
                             }
                             break;
                         }
->>>>>>> 494746ed
                     case BindingExpressionGrammar.IndexerNode indexer:
                         {
                             IXamlType targetType = targetTypeResolver();

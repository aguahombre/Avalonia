--- conflicted
+++ resolved
@@ -48,13 +48,9 @@
         {
             get
             {
-                if (!_isLoading)
+                if (_loaded == null)
                 {
                     _isLoading = true;
-<<<<<<< HEAD
-
-=======
->>>>>>> 8b40fee3
                     var loader = new AvaloniaXamlLoader();
                     var loaded = (IStyle)loader.Load(Source, _baseUri);
                     _loaded = new[] { loaded };

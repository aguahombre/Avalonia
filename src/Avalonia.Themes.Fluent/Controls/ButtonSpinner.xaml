﻿<ResourceDictionary xmlns="https://github.com/avaloniaui"
                    xmlns:x="http://schemas.microsoft.com/winfx/2006/xaml"
                    xmlns:sys="clr-namespace:System;assembly=netstandard"
                    xmlns:converters="clr-namespace:Avalonia.Controls.Converters;assembly=Avalonia.Controls"
                    x:CompileBindings="True">
  <Design.PreviewWith>
    <Border Padding="20">
      <StackPanel Spacing="20">
        <ButtonSpinner Content="Right spinner" />
        <ButtonSpinner ButtonSpinnerLocation="Left"
                       Content="Left spinner" />
        <ButtonSpinner BorderThickness="2"
                       BorderBrush="Blue"
                       Content="Right Border" />
        <ButtonSpinner ButtonSpinnerLocation="Left"
                       BorderThickness="2"
                       BorderBrush="Blue"
                       Content="Left Border" />
        <ButtonSpinner Content="Right disabled"
                       AllowSpin="False"/>
        <ButtonSpinner ButtonSpinnerLocation="Left"
                       Content="Left disabled"
                       AllowSpin="False"/>
        <ButtonSpinner ShowButtonSpinner="False"
                       Content="Hide spinner" />
        <ButtonSpinner Content="Error">
          <DataValidationErrors.Error>
            <sys:Exception>
              <x:Arguments>
                <x:String>Error</x:String>
              </x:Arguments>
            </sys:Exception>
          </DataValidationErrors.Error>
        </ButtonSpinner>
      </StackPanel>
    </Border>
  </Design.PreviewWith>

  <converters:MarginMultiplierConverter x:Key="ButtonSpinnerLeftThickness" Indent="1" Left="True" />
  <converters:MarginMultiplierConverter x:Key="ButtonSpinnerRightThickness" Indent="1" Right="True" />
  <StreamGeometry x:Key="ButtonSpinnerIncreaseButtonIcon">M0,9 L10,0 20,9 19,10 10,2 1,10 z</StreamGeometry>
  <StreamGeometry x:Key="ButtonSpinnerDecreaseButtonIcon">M0,1 L10,10 20,1 19,0 10,8 1,0 z</StreamGeometry>

  <ControlTheme x:Key="FluentButtonSpinnerRepeatButton" TargetType="RepeatButton" BasedOn="{StaticResource {x:Type RepeatButton}}">
    <Setter Property="CornerRadius" Value="0"/>
    <Setter Property="MinWidth" Value="34" />
    <Setter Property="VerticalAlignment" Value="Stretch" />
    <Style Selector="^:disabled /template/ ContentPresenter#PART_ContentPresenter">
      <Setter Property="BorderBrush" Value="{TemplateBinding BorderBrush}" />
      <Setter Property="Foreground" Value="{DynamicResource RepeatButtonForegroundDisabled}"/>
    </Style>
  </ControlTheme>

<<<<<<< HEAD
  <!--  ButtonSpinner  -->
  <Style Selector="ButtonSpinner">
=======
  <ControlTheme x:Key="{x:Type ButtonSpinner}" TargetType="ButtonSpinner">
    <Setter Property="Background" Value="Transparent" />
>>>>>>> ceac3a5f
    <Setter Property="Foreground" Value="{DynamicResource TextControlForeground}" />
    <Setter Property="Padding" Value="10, 0" />
    <Setter Property="Background" Value="{DynamicResource TextControlBackground}" />
    <Setter Property="BorderBrush" Value="{DynamicResource TextControlBorderBrush}" />
    <Setter Property="BorderThickness" Value="{DynamicResource TextControlBorderThemeThickness}" />
    <Setter Property="CornerRadius" Value="{DynamicResource ControlCornerRadius}" />
    <Setter Property="MinHeight" Value="{DynamicResource TextControlThemeMinHeight}" />
    <Setter Property="MinWidth" Value="{DynamicResource TextControlThemeMinWidth}" />
    <Setter Property="FontSize" Value="{DynamicResource ControlContentThemeFontSize}" />
    <Setter Property="HorizontalContentAlignment" Value="Stretch" />
    <Setter Property="VerticalContentAlignment" Value="Center" />
    <Setter Property="Focusable" Value="True"/>
    <Setter Property="Template">
      <ControlTemplate>
        <DataValidationErrors>
          <Border Background="{TemplateBinding Background}"
                  BorderBrush="{TemplateBinding BorderBrush}"
                  BorderThickness="{TemplateBinding BorderThickness}"
                  CornerRadius="{TemplateBinding CornerRadius}"
                  MinHeight="{TemplateBinding MinHeight}">
            <DockPanel>
              <StackPanel Name="PART_SpinnerPanel"
                          DockPanel.Dock="Right"
                          Orientation="Horizontal"
                          IsVisible="{TemplateBinding ShowButtonSpinner}">
                <RepeatButton Name="PART_IncreaseButton"
                              Theme="{StaticResource FluentButtonSpinnerRepeatButton}"
                              Background="{TemplateBinding Background}"
                              BorderBrush="{TemplateBinding BorderBrush}"
                              BorderThickness="{TemplateBinding BorderThickness, Converter={StaticResource ButtonSpinnerLeftThickness}}"
                              CornerRadius="0"
                              VerticalAlignment="Stretch"
                              VerticalContentAlignment="Center"
                              Foreground="{TemplateBinding Foreground}"
                              FontSize="{TemplateBinding FontSize}"
                              MinWidth="34">
                  <PathIcon Width="16"
                            Height="8"
                            Data="{StaticResource ButtonSpinnerIncreaseButtonIcon}" />
                </RepeatButton>

                <RepeatButton Name="PART_DecreaseButton"
                              Theme="{StaticResource FluentButtonSpinnerRepeatButton}"
                              Background="{TemplateBinding Background}"
                              BorderBrush="{TemplateBinding BorderBrush}"
                              BorderThickness="{TemplateBinding BorderThickness, Converter={StaticResource ButtonSpinnerLeftThickness}}"
                              CornerRadius="0"
                              VerticalAlignment="Stretch"
                              VerticalContentAlignment="Center"
                              Foreground="{TemplateBinding Foreground}"
                              FontSize="{TemplateBinding FontSize}"
                              MinWidth="34">
                  <PathIcon Width="16"
                            Height="8"
                            Data="{StaticResource ButtonSpinnerDecreaseButtonIcon}" />
                </RepeatButton>
              </StackPanel>

              <ContentPresenter Name="PART_ContentPresenter"
                                Grid.Column="1"
                                ContentTemplate="{TemplateBinding ContentTemplate}"
                                Content="{TemplateBinding Content}"
                                HorizontalContentAlignment="{TemplateBinding HorizontalContentAlignment}"
                                VerticalContentAlignment="{TemplateBinding VerticalContentAlignment}"
                                Padding="{TemplateBinding Padding}" />
            </DockPanel>
          </Border>
        </DataValidationErrors>
      </ControlTemplate>
    </Setter>
    <Style Selector="^:left">
      <Style Selector="^ /template/ StackPanel#PART_SpinnerPanel">
        <Setter Property="DockPanel.Dock" Value="Left"/>
      </Style>
      <Style Selector="^ /template/ RepeatButton">
        <Setter Property="BorderThickness" Value="{TemplateBinding BorderThickness, Converter={StaticResource ButtonSpinnerRightThickness}}"/>
      </Style>
    </Style>
    <Style Selector="^:error">
      <Setter Property="BorderBrush" Value="{DynamicResource SystemErrorTextColor}" />
    </Style>
  </ControlTheme>

</ResourceDictionary><|MERGE_RESOLUTION|>--- conflicted
+++ resolved
@@ -51,13 +51,7 @@
     </Style>
   </ControlTheme>
 
-<<<<<<< HEAD
-  <!--  ButtonSpinner  -->
-  <Style Selector="ButtonSpinner">
-=======
   <ControlTheme x:Key="{x:Type ButtonSpinner}" TargetType="ButtonSpinner">
-    <Setter Property="Background" Value="Transparent" />
->>>>>>> ceac3a5f
     <Setter Property="Foreground" Value="{DynamicResource TextControlForeground}" />
     <Setter Property="Padding" Value="10, 0" />
     <Setter Property="Background" Value="{DynamicResource TextControlBackground}" />

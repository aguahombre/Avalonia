# Perspex #

...a next generation WPF?

## Background ##

As everyone who's involved in client-side .NET development knows, the past half decade have been a 
very sad time. Where WPF started off as a game-changer, it now seems to have been all but forgotten.
WinRT came along and took many of the lessons of WPF but it's currently not usable on the desktop.

After a few months of trying to reverse-engineer WPF with the [Avalonia Project](https://github.com/grokys/Avalonia) I began to come to the same conclusion that I imagine Microsoft
came to internally: for all its groundbreaking-ness at the time, WPF at its core is a dated mess,
written for .NET 1 and barely updated to even bring it up-to-date with .NET 2 features such as
generics.

So I began to think: what if we were to start anew with modern C# features such as *(gasp)* 
Generics, Observables, async, etc etc. The result of that thought is Perspex 
(https://github.com/grokys/Perspex).

##### DISCLAIMER
This is really **early development pre-alpha-alpha** stuff. Everything is subject to 
change, I'm not even sure if the performance characteristics of Rx make Observables suitable for 
binding throughout a framework. *I'm writing this only to see if the idea of exploring these ideas 
appeals to anyone else.*

So what can it do so far? Not a whole lot right now. Here's the demo application:

![](screen.png)

## PerspexProperty ##

PerspexProperty is the equivalent of WPF's DependencyProperty. 

I'm not a big fan of DependencyProperty. My first thought was that I'd rather not have something 
like this at all and just use basic INPC but DPs give you two important features: Inheritance and 
Attached Properties. So the challenge became to improve it.

Delaring a DP in WPF looks something like this:

```csharp
public static readonly DependencyProperty PropertyDeclaration =
DependencyProperty.Register(
    "PropertyName",
    typeof(PropertyType),
    typeof(OwnerClass),
    new FrameworkPropertyMetadata(
        default(PropertyType),
        FrameworkPropertyMetadataOptions.Inherits));

public PropertyType PropertyName
{
    get { return (PropertyType)this.GetValue(PropertyDeclaration); }
    set { this.SetValue(PropertyDeclaration, value); }
}
```

Eww! All that just to declare a single property. There's **A LOT** of boilerplate there. With 
generics and default parameters we can at least make it look a bit nicer:

```csharp
public static readonly PerspexProperty<PropertyType> PropertyDeclaration =
PerspexProperty.Register<OwnerClass, PropertyType>("PropertyName", inherits: true);

public PropertyType PropertyName
{
    get { return this.GetValue(PropertyDeclaration); }
    set { this.SetValue(PropertyDeclaration, value); }
}
```

What can we see here?

<<<<<<< HEAD
- PerspexProperties are typed, so no more having to cast in the getter.
- We pass the property type and owner class as a generic type to Register() so we don't have to 
write typeof() twice.
- We used default parameter values in Rigister() so that defaults don't have to be restated.
=======
- PerpexProperties are typed, so no more having to cast in the getter.
- We pass the property type and owner class as a generic type to `Register()` so we don't have to 
write `typeof()` twice.
- We used default parameter values in `Register()` so that defaults don't have to be restated.
>>>>>>> a5d56fd5

*(ASIDE: maybe Roslyn will give us [var for fields](http://blogs.msdn.com/b/ericlippert/archive/2009/01/26/why-no-var-on-fields.aspx)...)? Lets hope...*

## Binding

Binding in Perspex uses Reactive Extensions' [IObservable](http://msdn.microsoft.com/library/dd990377.aspx). To bind an IObservable to a property, use the `Bind()` method:

```csharp
control.Bind(BorderProperty, someObject.SomeObservable());
```

Note that because PerspexProperty is typed, we can check that the observable is of the correct type.

To get the value of a property as an observable, call `GetObservable()`:

```csharp
var observable = control.GetObservable(Control.FooProperty);
```

## Attached Properties and Binding Pt 2

Attached properties are set just like in WPF, using `SetValue()`. But what about the `[]` operator, also called [index initializer](https://roslyn.codeplex.com/wikipage?title=Language%20Feature%20Status&referringTitle=Home) (see *C# feature descriptions*)? The upcoming version of C# will provide a new feature that allows us to use `[]` array subscripts in object initializers. An example on how to make use of it will look like this:

```csharp
var control = new Control
{
	Property1 = "Foo",
[Attached.Property] = "Bar",
}
```


Nice... Lets take this further:

```csharp
var control = new Control
{
	Property1 = "Foo",
[Attached.Property] = "Bar",
	[!Property2] = something.SomeObservable,
}
```

Yep, by putting a bang in front of the property name you can **bind** to a property (attached or 
otherwise) from the object initializer.

Binding to a property on another control? Easy:

```csharp
var control = new Control
{
	Property1 = "Foo",
[Attached.Property] = "Bar",
	[!Property2] = anotherControl[!Property1],
}
```

Two way binding? Just add two bangs:

```csharp
var control = new Control
{
	Property1 = "Foo",
[Attached.Property] = "Bar",
	[!!Property2] = anotherControl[!!Property1],
}
```

## Visual and Logical trees

Perspex uses the same visual/logical tree separation that is used by WPF (and to some extent HTML 
is moving in this direction with the Shadow DOM). The manner of accessing the two trees is slightly
different however. Rather than using Visual/LogicalTreeHelper you can cast any control to an 
`IVisual` or `ILogical` to reveal the tree operations. There's also the VisualExtensions class which
provides some useful extension methods such as `GetVisualAncestor<T>(this IVisual visual)` or 
`GetVisualAt(this IVisual visual, Point p)`.

Again like WPF, Controls are lookless with the visual appearance being defined by the Template 
property, which is determined by...

## Styles

Styles in Perspex diverge from styles in WPF quite a lot, and move towards a more CSS-like system.
It's probably easiest to show in an example. Here is the default style for the CheckBox control:

```csharp
new Style(x => x.OfType<CheckBox>())
{
	Setters = new[]
	{
	    new Setter(Button.TemplateProperty, ControlTemplate.Create<CheckBox>(this.Template))
	}
};

new Style(x => x.OfType<CheckBox>().Template().Id("checkMark"))
{
	Setters = new[]
	{
	    new Setter(Shape.IsVisibleProperty, false)
	}
};
	
new Style(x => x.OfType<CheckBox>().Class(":checked").Template().Id("checkMark"))
{
	Setters = new[]
	{
	    new Setter(Shape.IsVisibleProperty, true)
	}
};
```

Let's see what's happening here:

```csharp
new Style(x => x.OfType<CheckBox>())
```

The constructor for the Style class defines the selector. Here we're saying "*this style applies to 
all controls in the the visual tree of type CheckBox*". A more complex selector:

```csharp
new Style(x => x.OfType<CheckBox>().Class(":checked").Template().Id("checkMark"))
```

This selector matches "*all controls with Id == "checkMark" in the template of a CheckBox with the
class `:checked`"*. Each control has an Id property, and Ids in templates are considered to be in a
separate namespace.

Inside the Style class we then have a collection of setters similar to WPF. 

This system means that there's no more need for WPF's Triggers - the styling works with classes 
(which are arbitrary strings) similar to CSS. Similar to CSS, classes with a leading `:` are set
by the control itself in response to events like `mouseover` and `click`.

Similar to WPF, styles can be defined on each control, with a global application style collection
at the root. This means that different subsections of the visual tree can have a completely 
different look-and-feel.

## XAML

As you can see, all of the examples here are defined in code - but a XAML implementation is being
worked on. The current progress can be reviewed at https://github.com/SuperJMN/Perspex/tree/fuent-api.

## That's all for now

There's a lot more to see, and even more to do, so if you want to have a play you can get the code 
here: [https://github.com/grokys/Perspex](https://github.com/grokys/Perspex)

Feedback is always welcome!<|MERGE_RESOLUTION|>--- conflicted
+++ resolved
@@ -70,17 +70,10 @@
 
 What can we see here?
 
-<<<<<<< HEAD
 - PerspexProperties are typed, so no more having to cast in the getter.
-- We pass the property type and owner class as a generic type to Register() so we don't have to 
-write typeof() twice.
-- We used default parameter values in Rigister() so that defaults don't have to be restated.
-=======
-- PerpexProperties are typed, so no more having to cast in the getter.
 - We pass the property type and owner class as a generic type to `Register()` so we don't have to 
 write `typeof()` twice.
 - We used default parameter values in `Register()` so that defaults don't have to be restated.
->>>>>>> a5d56fd5
 
 *(ASIDE: maybe Roslyn will give us [var for fields](http://blogs.msdn.com/b/ericlippert/archive/2009/01/26/why-no-var-on-fields.aspx)...)? Lets hope...*
 
